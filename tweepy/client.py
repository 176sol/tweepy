# Tweepy
# Copyright 2009-2022 Joshua Roesslein
# See LICENSE for details.

from __future__ import annotations

from collections import namedtuple
import datetime

try:
    from functools import cache
except ImportError:  # Remove when support for Python 3.8 is dropped
    from functools import lru_cache
    cache = lru_cache(maxsize=None)

import logging
from platform import python_version
import time
from typing import Any, TYPE_CHECKING
import warnings

import requests

import tweepy
from tweepy.auth import OAuth1UserHandler
from tweepy.errors import (
    BadRequest, Forbidden, HTTPException, TooManyRequests, TwitterServerError,
    Unauthorized
)
from tweepy.list import List
from tweepy.media import Media
from tweepy.place import Place
from tweepy.poll import Poll
from tweepy.space import Space
from tweepy.tweet import Tweet
from tweepy.user import User

if TYPE_CHECKING:
    import sys

    if sys.version_info >= (3, 10):
        from typing import TypeAlias
    else:
        from typing_extensions import TypeAlias
    # Remove when support for Python 3.9 is dropped

    # From typeshed / types-requests:
    _ParamsMappingValueType: TypeAlias = (
        "str | bytes | int | float | Iterable[str | bytes | int | float] | None"
    )
    # Change to typed global expression when support for Python 3.9 is dropped

    JSON: TypeAlias = "dict[str, Any]"
    # Change to typed global expression when support for Python 3.8 is dropped
    # https://github.com/python/typing/issues/182

log = logging.getLogger(__name__)

Response = namedtuple("Response", ("data", "includes", "errors", "meta"))


class BaseClient:

    def __init__(
        self, bearer_token: str | None = None, consumer_key: str | None = None,
        consumer_secret: str | None = None, access_token: str | None = None,
        access_token_secret: str | None = None, *,
        return_type: type[dict | requests.Response | Response] = Response,
        wait_on_rate_limit: bool = False
    ) -> None:
        self.bearer_token = bearer_token
        self.consumer_key = consumer_key
        self.consumer_secret = consumer_secret
        self.access_token = access_token
        self.access_token_secret = access_token_secret

        self.return_type = return_type
        self.wait_on_rate_limit = wait_on_rate_limit

        self.session = requests.Session()
        self.user_agent = (
            f"Python/{python_version()} "
            f"Requests/{requests.__version__} "
            f"Tweepy/{tweepy.__version__}"
        )

    def request(self, method, route, params=None, json=None, user_auth=False):
        host = "https://api.twitter.com"
        headers = {"User-Agent": self.user_agent}
        auth = None
        if user_auth:
            auth = OAuth1UserHandler(
                self.consumer_key, self.consumer_secret,
                self.access_token, self.access_token_secret
            )
            auth = auth.apply_auth()
        else:
            headers["Authorization"] = f"Bearer {self.bearer_token}"

        log.debug(
            f"Making API request: {method} {host + route}\n"
            f"Parameters: {params}\n"
            f"Headers: {headers}\n"
            f"Body: {json}"
        )

        with self.session.request(
            method, host + route, params=params, json=json, headers=headers,
            auth=auth
        ) as response:
            log.debug(
                "Received API response: "
                f"{response.status_code} {response.reason}\n"
                f"Headers: {response.headers}\n"
                f"Content: {response.content}"
            )

            if response.status_code == 400:
                raise BadRequest(response)
            if response.status_code == 401:
                raise Unauthorized(response)
            if response.status_code == 403:
                raise Forbidden(response)
            # Handle 404?
            if response.status_code == 429:
                if self.wait_on_rate_limit:
                    reset_time = int(response.headers["x-rate-limit-reset"])
                    sleep_time = reset_time - int(time.time()) + 1
                    if sleep_time > 0:
                        log.warning(
                            "Rate limit exceeded. "
                            f"Sleeping for {sleep_time} seconds."
                        )
                        time.sleep(sleep_time)
                    return self.request(method, route, params, json, user_auth)
                else:
                    raise TooManyRequests(response)
            if response.status_code >= 500:
                raise TwitterServerError(response)
            if not 200 <= response.status_code < 300:
                raise HTTPException(response)

            return response

    def _make_request(self, method, route, params={}, endpoint_parameters=None,
                      json=None, data_type=None, user_auth=False):
        request_params = self._process_params(params, endpoint_parameters)

        response = self.request(method, route, params=request_params,
                                json=json, user_auth=user_auth)

        if self.return_type is requests.Response:
            return response

        response = response.json()

        if self.return_type is dict:
            return response

        data = response.get("data")
        data = self._process_data(data, data_type=data_type)

        includes = response.get("includes", {})
        includes = self._process_includes(includes)

        errors = response.get("errors", [])
        meta = response.get("meta", {})

        return Response(data, includes, errors, meta)

    def _process_data(self, data, data_type=None):
        if data_type is not None:
            if isinstance(data, list):
                data = [data_type(result) for result in data]
            elif data is not None:
                data = data_type(data)
        return data

    def _process_includes(self, includes):
        if "media" in includes:
            includes["media"] = [Media(media) for media in includes["media"]]
        if "places" in includes:
            includes["places"] = [Place(place) for place in includes["places"]]
        if "polls" in includes:
            includes["polls"] = [Poll(poll) for poll in includes["polls"]]
        if "tweets" in includes:
            includes["tweets"] = [Tweet(tweet) for tweet in includes["tweets"]]
        if "users" in includes:
            includes["users"] = [User(user) for user in includes["users"]]
        return includes

    def _process_params(self, params, endpoint_parameters):
        request_params = {}
        for param_name, param_value in params.items():
            if param_name.replace('_', '.') in endpoint_parameters:
                param_name = param_name.replace('_', '.')

            if isinstance(param_value, list):
                request_params[param_name] = ','.join(map(str, param_value))
            elif isinstance(param_value, datetime.datetime):
                if param_value.tzinfo is not None:
                    param_value = param_value.astimezone(datetime.timezone.utc)
                request_params[param_name] = param_value.strftime(
                    "%Y-%m-%dT%H:%M:%SZ"
                )
                # TODO: Constant datetime format string?
            else:
                request_params[param_name] = param_value

            if param_name not in endpoint_parameters:
                log.warn(f"Unexpected parameter: {param_name}")
        return request_params


class Client(BaseClient):
    """Twitter API v2 Client

    .. versionadded:: 4.0

    Parameters
    ----------
    bearer_token
        Twitter API OAuth 2.0 Bearer Token / Access Token
    consumer_key
        Twitter API OAuth 1.0a Consumer Key
    consumer_secret
        Twitter API OAuth 1.0a Consumer Secret
    access_token
        Twitter API OAuth 1.0a Access Token
    access_token_secret
        Twitter API OAuth 1.0a Access Token Secret
    return_type
        Type to return from requests to the API
    wait_on_rate_limit
        Whether to wait when rate limit is reached

    Attributes
    ----------
    session : requests.Session
        Requests Session used to make requests to the API
    user_agent : str
        User agent used when making requests to the API
    """

    def _get_authenticating_user_id(self, *, user_auth):
        if user_auth:
            if self.access_token is None:
                raise TypeError(
                    "Access Token must be provided for OAuth 1.0a User Context"
                )
            else:
                return self._get_oauth_1_authenticating_user_id(
                    self.access_token
                )
        else:
            if self.bearer_token is None:
                raise TypeError(
                    "Access Token must be provided for "
                    "OAuth 2.0 Authorization Code Flow with PKCE"
                )
            else:
                return self._get_oauth_2_authenticating_user_id(
                    self.bearer_token
                )

    @cache
    def _get_oauth_1_authenticating_user_id(self, access_token):
        return access_token.partition('-')[0]

    @cache
    def _get_oauth_2_authenticating_user_id(self, access_token):
        original_access_token = self.bearer_token
        original_return_type = self.return_type

        self.bearer_token = access_token
        self.return_type = dict
        user_id = self.get_me(user_auth=False)["data"]["id"]

        self.bearer_token = original_access_token
        self.return_type = original_return_type

        return user_id

    # Hide replies

    def hide_reply(
        self, id: int | str, *, user_auth: bool = True
    ) -> JSON | requests.Response | Response:
        """Hides a reply to a Tweet.

        .. versionchanged:: 4.5
            Added ``user_auth`` parameter

        Parameters
        ----------
        id
            Unique identifier of the Tweet to hide. The Tweet must belong to a
            conversation initiated by the authenticating user.
        user_auth
            Whether or not to use OAuth 1.0a User Context to authenticate

        References
        ----------
        https://developer.twitter.com/en/docs/twitter-api/tweets/hide-replies/api-reference/put-tweets-id-hidden
        """
        return self._make_request(
            "PUT", f"/2/tweets/{id}/hidden", json={"hidden": True},
            user_auth=user_auth
        )

    def unhide_reply(
        self, id: int | str, *, user_auth: bool = True
    ) -> JSON | requests.Response | Response:
        """Unhides a reply to a Tweet.

        .. versionchanged:: 4.5
            Added ``user_auth`` parameter

        Parameters
        ----------
        id
            Unique identifier of the Tweet to unhide. The Tweet must belong to
            a conversation initiated by the authenticating user.
        user_auth
            Whether or not to use OAuth 1.0a User Context to authenticate

        References
        ----------
        https://developer.twitter.com/en/docs/twitter-api/tweets/hide-replies/api-reference/put-tweets-id-hidden
        """
        return self._make_request(
            "PUT", f"/2/tweets/{id}/hidden", json={"hidden": False},
            user_auth=user_auth
        )

    # Likes

    def unlike(
        self, tweet_id: int | str, *, user_auth: bool = True
    ) -> JSON | requests.Response | Response:
        """Unlike a Tweet.

        The request succeeds with no action when the user sends a request to a
        user they're not liking the Tweet or have already unliked the Tweet.

        .. note::

            When using OAuth 2.0 Authorization Code Flow with PKCE with
            ``user_auth=False``, a request is made beforehand to Twitter's API
            to determine the authenticating user's ID. This is cached and only
            done once per :class:`Client` instance for each access token used.

        .. versionchanged:: 4.5
            Added ``user_auth`` parameter

        .. versionchanged:: 4.8
            Added support for using OAuth 2.0 Authorization Code Flow with PKCE

        .. versionchanged:: 4.8
            Changed to raise :class:`TypeError` when the access token isn't set

        Parameters
        ----------
        tweet_id
            The ID of the Tweet that you would like to unlike.
        user_auth
            Whether or not to use OAuth 1.0a User Context to authenticate

<<<<<<< HEAD
=======
        Raises
        ------
        TypeError
            If the access token isn't set

        Returns
        -------
        dict | requests.Response | Response

>>>>>>> 0157d0b2
        References
        ----------
        https://developer.twitter.com/en/docs/twitter-api/tweets/likes/api-reference/delete-users-id-likes-tweet_id
        """
        id = self._get_authenticating_user_id(user_auth=user_auth)
        route = f"/2/users/{id}/likes/{tweet_id}"

        return self._make_request(
            "DELETE", route, user_auth=user_auth
        )

    def get_liking_users(
        self, id : int | str, *, user_auth: bool = False,
        **params: _ParamsMappingValueType
    ) -> JSON | requests.Response | Response:
        """get_liking_users( \
            id, *, expansions=None, max_results=None, media_fields=None, \
            pagination_token=None, place_fields=None, poll_fields=None, \
            tweet_fields=None, user_fields=None, user_auth=False \
        )

        Allows you to get information about a Tweet’s liking users.

        .. versionchanged:: 4.6
            Added ``max_results`` and ``pagination_token`` parameters

        Parameters
        ----------
        id
            Tweet ID of the Tweet to request liking users of.
        expansions : list[str] | str | None
            :ref:`expansions_parameter`
        max_results : int | None
            The maximum number of results to be returned per page. This can be
            a number between 1 and 100. By default, each page will return 100
            results.
        media_fields : list[str] | str | None
            :ref:`media_fields_parameter`
        pagination_token : str | None
            Used to request the next page of results if all results weren't
            returned with the latest request, or to go back to the previous
            page of results. To return the next page, pass the ``next_token``
            returned in your previous response. To go back one page, pass the
            ``previous_token`` returned in your previous response.
        place_fields : list[str] | str | None
            :ref:`place_fields_parameter`
        poll_fields : list[str] | str | None
            :ref:`poll_fields_parameter`
        tweet_fields : list[str] | str | None
            :ref:`tweet_fields_parameter`
        user_fields : list[str] | str | None
            :ref:`user_fields_parameter`
        user_auth
            Whether or not to use OAuth 1.0a User Context to authenticate

        References
        ----------
        https://developer.twitter.com/en/docs/twitter-api/tweets/likes/api-reference/get-tweets-id-liking_users
        """
        return self._make_request(
            "GET", f"/2/tweets/{id}/liking_users", params=params,
            endpoint_parameters=(
                "expansions", "max_results", "media.fields",
                "pagination_token", "place.fields", "poll.fields",
                "tweet.fields", "user.fields"
            ), data_type=User, user_auth=user_auth
        )

    def get_liked_tweets(
        self, id: int | str, *, user_auth: bool = False,
        **params: _ParamsMappingValueType
    ) -> JSON | requests.Response | Response:
        """get_liked_tweets( \
            id, *, expansions=None, max_results=None, media_fields=None, \
            pagination_token=None, place_fields=None, poll_fields=None, \
            tweet_fields=None, user_fields=None, user_auth=False \
        )

        Allows you to get information about a user’s liked Tweets.

        The Tweets returned by this endpoint count towards the Project-level
        `Tweet cap`_.

        Parameters
        ----------
        id
            User ID of the user to request liked Tweets for.
        expansions : list[str] | str | None
            :ref:`expansions_parameter`
        max_results : int | None
            The maximum number of results to be returned per page. This can be
            a number between 5 and 100. By default, each page will return 100
            results.
        media_fields : list[str] | str | None
            :ref:`media_fields_parameter`
        pagination_token : str | None
            Used to request the next page of results if all results weren't
            returned with the latest request, or to go back to the previous
            page of results. To return the next page, pass the ``next_token``
            returned in your previous response. To go back one page, pass the
            ``previous_token`` returned in your previous response.
        place_fields : list[str] | str | None
            :ref:`place_fields_parameter`
        poll_fields : list[str] | str | None
            :ref:`poll_fields_parameter`
        tweet_fields : list[str] | str | None
            :ref:`tweet_fields_parameter`
        user_fields : list[str] | str | None
            :ref:`user_fields_parameter`
        user_auth
            Whether or not to use OAuth 1.0a User Context to authenticate

        References
        ----------
        https://developer.twitter.com/en/docs/twitter-api/tweets/likes/api-reference/get-users-id-liked_tweets

        .. _Tweet cap: https://developer.twitter.com/en/docs/projects/overview#tweet-cap
        """
        return self._make_request(
            "GET", f"/2/users/{id}/liked_tweets", params=params,
            endpoint_parameters=(
                "expansions", "max_results", "media.fields",
                "pagination_token", "place.fields", "poll.fields",
                "tweet.fields", "user.fields"
            ), data_type=Tweet, user_auth=user_auth
        )

    def like(
        self, tweet_id: int | str, *, user_auth: bool = True
    ) -> JSON | requests.Response | Response:
        """Like a Tweet.

        .. note::

            When using OAuth 2.0 Authorization Code Flow with PKCE with
            ``user_auth=False``, a request is made beforehand to Twitter's API
            to determine the authenticating user's ID. This is cached and only
            done once per :class:`Client` instance for each access token used.

        .. versionchanged:: 4.5
            Added ``user_auth`` parameter

        .. versionchanged:: 4.8
            Added support for using OAuth 2.0 Authorization Code Flow with PKCE

        .. versionchanged:: 4.8
            Changed to raise :class:`TypeError` when the access token isn't set

        Parameters
        ----------
        tweet_id
            The ID of the Tweet that you would like to Like.
        user_auth
            Whether or not to use OAuth 1.0a User Context to authenticate

<<<<<<< HEAD
=======
        Raises
        ------
        TypeError
            If the access token isn't set

        Returns
        -------
        dict | requests.Response | Response

>>>>>>> 0157d0b2
        References
        ----------
        https://developer.twitter.com/en/docs/twitter-api/tweets/likes/api-reference/post-users-id-likes
        """
        id = self._get_authenticating_user_id(user_auth=user_auth)
        route = f"/2/users/{id}/likes"

        return self._make_request(
            "POST", route, json={"tweet_id": str(tweet_id)},
            user_auth=user_auth
        )

    # Manage Tweets

    def delete_tweet(
        self, id: int | str, *, user_auth: bool = True
    ) -> JSON | requests.Response | Response:
        """Allows an authenticated user ID to delete a Tweet.

        .. versionadded:: 4.3

        .. versionchanged:: 4.5
            Added ``user_auth`` parameter

        Parameters
        ----------
        id
            The Tweet ID you are deleting.
        user_auth
            Whether or not to use OAuth 1.0a User Context to authenticate

        References
        ----------
        https://developer.twitter.com/en/docs/twitter-api/tweets/manage-tweets/api-reference/delete-tweets-id
        """
        return self._make_request(
            "DELETE", f"/2/tweets/{id}", user_auth=user_auth
        )

    def create_tweet(
        self, *, direct_message_deep_link: str | None = None,
        for_super_followers_only: bool | None = None,
        place_id: str | None = None, media_ids: list[int | str] | None = None,
        media_tagged_user_ids: list[int | str] | None = None,
        poll_duration_minutes: int | None = None,
        poll_options: list[str] | None = None,
        quote_tweet_id: int | str | None = None,
        exclude_reply_user_ids: list[int | str] | None = None,
        in_reply_to_tweet_id: int | str | None = None,
        reply_settings: str | None = None, text: str | None = None,
        user_auth: bool = True
    ) -> JSON | requests.Response | Response:
        """Creates a Tweet on behalf of an authenticated user.

        .. versionadded:: 4.3

        .. versionchanged:: 4.5
            Added ``user_auth`` parameter

        Parameters
        ----------
        direct_message_deep_link : str | None
            `Tweets a link directly to a Direct Message conversation`_ with an
            account.
        for_super_followers_only : bool | None
            Allows you to Tweet exclusively for `Super Followers`_.
        place_id : str | None
            Place ID being attached to the Tweet for geo location.
        media_ids : list[int | str] | None
            A list of Media IDs being attached to the Tweet. This is only
            required if the request includes the ``tagged_user_ids``.
        media_tagged_user_ids : list[int | str] | None
            A list of User IDs being tagged in the Tweet with Media. If the
            user you're tagging doesn't have photo-tagging enabled, their names
            won't show up in the list of tagged users even though the Tweet is
            successfully created.
        poll_duration_minutes : int | None
            Duration of the poll in minutes for a Tweet with a poll. This is
            only required if the request includes ``poll.options``.
        poll_options : list[str] | None
            A list of poll options for a Tweet with a poll.
        quote_tweet_id : int | str | None
            Link to the Tweet being quoted.
        exclude_reply_user_ids : list[int | str] | None
            A list of User IDs to be excluded from the reply Tweet thus
            removing a user from a thread.
        in_reply_to_tweet_id : int | str | None
            Tweet ID of the Tweet being replied to. Please note that
            ``in_reply_to_tweet_id`` needs to be in the request if
            ``exclude_reply_user_ids`` is present.
        reply_settings : str | None
            `Settings`_ to indicate who can reply to the Tweet. Limited to
            "mentionedUsers" and "following". If the field isn’t specified, it
            will default to everyone.
        text : str | None
            Text of the Tweet being created. This field is required if
            ``media.media_ids`` is not present.
        user_auth
            Whether or not to use OAuth 1.0a User Context to authenticate

        References
        ----------
        https://developer.twitter.com/en/docs/twitter-api/tweets/manage-tweets/api-reference/post-tweets

        .. _Tweets a link directly to a Direct Message conversation: https://business.twitter.com/en/help/campaign-editing-and-optimization/public-to-private-conversation.html
        .. _Super Followers: https://help.twitter.com/en/using-twitter/super-follows
        .. _Settings: https://blog.twitter.com/en_us/topics/product/2020/new-conversation-settings-coming-to-a-tweet-near-you
        """
        json: JSON = {}

        if direct_message_deep_link is not None:
            json["direct_message_deep_link"] = direct_message_deep_link

        if for_super_followers_only is not None:
            json["for_super_followers_only"] = for_super_followers_only

        if place_id is not None:
            json["geo"] = {"place_id": place_id}

        if media_ids is not None:
            json["media"] = {
                "media_ids": [str(media_id) for media_id in media_ids]
            }
            if media_tagged_user_ids is not None:
                json["media"]["tagged_user_ids"] = [
                    str(media_tagged_user_id)
                    for media_tagged_user_id in media_tagged_user_ids
                ]

        if poll_options is not None:
            json["poll"] = {"options": poll_options}
            if poll_duration_minutes is not None:
                json["poll"]["duration_minutes"] = (  # type: ignore
                    poll_duration_minutes
                )

        if quote_tweet_id is not None:
            json["quote_tweet_id"] = str(quote_tweet_id)

        if in_reply_to_tweet_id is not None:
            json["reply"] = {"in_reply_to_tweet_id": str(in_reply_to_tweet_id)}
            if exclude_reply_user_ids is not None:
                json["reply"]["exclude_reply_user_ids"] = [  # type: ignore
                    str(exclude_reply_user_id)
                    for exclude_reply_user_id in exclude_reply_user_ids
                ]

        if reply_settings is not None:
            json["reply_settings"] = reply_settings

        if text is not None:
            json["text"] = text

        return self._make_request(
            "POST", f"/2/tweets", json=json, user_auth=user_auth
        )

    # Quote Tweets

    def get_quote_tweets(self, id, *, user_auth=False, **params):
        """get_quote_tweets( \
            id, *, expansions=None, max_results=None, media_fields=None, \
            pagination_token=None, place_fields=None, poll_fields=None, \
            tweet_fields=None, user_fields=None, user_auth=False \
        )

        Returns Quote Tweets for a Tweet specified by the requested Tweet ID.

        The Tweets returned by this endpoint count towards the Project-level
        `Tweet cap`_.

        .. versionadded:: 4.7

        Parameters
        ----------
        id : int | str
            Unique identifier of the Tweet to request.
        expansions : list[str] | str | None
            :ref:`expansions_parameter`
        max_results : int | None
            Specifies the number of Tweets to try and retrieve, up to a maximum
            of 100 per distinct request. By default, 10 results are returned if
            this parameter is not supplied. The minimum permitted value is 10.
            It is possible to receive less than the ``max_results`` per request
            throughout the pagination process.
        media_fields : list[str] | str | None
            :ref:`media_fields_parameter`
        pagination_token : str | None
            This parameter is used to move forwards through 'pages' of results,
            based on the value of the ``next_token``. The value used with the
            parameter is pulled directly from the response provided by the API,
            and should not be modified.
        place_fields : list[str] | str | None
            :ref:`place_fields_parameter`
        poll_fields : list[str] | str | None
            :ref:`poll_fields_parameter`
        tweet_fields : list[str] | str | None
            :ref:`tweet_fields_parameter`
        user_fields : list[str] | str | None
            :ref:`user_fields_parameter`
        user_auth : bool
            Whether or not to use OAuth 1.0a User Context to authenticate

        Returns
        -------
        dict | requests.Response | Response

        References
        ----------
        https://developer.twitter.com/en/docs/twitter-api/tweets/quote-tweets/api-reference/get-tweets-id-quote_tweets

        .. _Tweet cap: https://developer.twitter.com/en/docs/projects/overview#tweet-cap
        """
        return self._make_request(
            "GET", f"/2/tweets/{id}/quote_tweets", params=params,
            endpoint_parameters=(
                "expansions", "max_results", "media.fields",
                "pagination_token", "place.fields", "poll.fields",
                "tweet.fields", "user.fields"
            ), data_type=Tweet, user_auth=user_auth
        )

    # Retweets

    def unretweet(
        self, source_tweet_id: int | str, *, user_auth: bool = True
    ) -> JSON | requests.Response | Response:
        """Allows an authenticated user ID to remove the Retweet of a Tweet.

        The request succeeds with no action when the user sends a request to a
        user they're not Retweeting the Tweet or have already removed the
        Retweet of.

        .. note::

            When using OAuth 2.0 Authorization Code Flow with PKCE with
            ``user_auth=False``, a request is made beforehand to Twitter's API
            to determine the authenticating user's ID. This is cached and only
            done once per :class:`Client` instance for each access token used.

        .. versionchanged:: 4.5
            Added ``user_auth`` parameter

        .. versionchanged:: 4.8
            Added support for using OAuth 2.0 Authorization Code Flow with PKCE

        .. versionchanged:: 4.8
            Changed to raise :class:`TypeError` when the access token isn't set

        Parameters
        ----------
        source_tweet_id
            The ID of the Tweet that you would like to remove the Retweet of.
        user_auth
            Whether or not to use OAuth 1.0a User Context to authenticate

<<<<<<< HEAD
=======
        Raises
        ------
        TypeError
            If the access token isn't set

        Returns
        -------
        dict | requests.Response | Response

>>>>>>> 0157d0b2
        References
        ----------
        https://developer.twitter.com/en/docs/twitter-api/tweets/retweets/api-reference/delete-users-id-retweets-tweet_id
        """
        id = self._get_authenticating_user_id(user_auth=user_auth)
        route = f"/2/users/{id}/retweets/{source_tweet_id}"

        return self._make_request(
            "DELETE", route, user_auth=user_auth
        )

    def get_retweeters(
        self, id: int | str, *, user_auth: bool = False,
        **params: _ParamsMappingValueType
    ) -> JSON | requests.Response | Response:
        """get_retweeters( \
            id, *, expansions=None, max_results=None, media_fields=None, \
            pagination_token=None, place_fields=None, poll_fields=None, \
            tweet_fields=None, user_fields=None, user_auth=False \
        )

        Allows you to get information about who has Retweeted a Tweet.

        .. versionchanged:: 4.6
            Added ``max_results`` and ``pagination_token`` parameters

        Parameters
        ----------
        id
            Tweet ID of the Tweet to request Retweeting users of.
        expansions : list[str] | str | None
            :ref:`expansions_parameter`
        max_results : int | None
            The maximum number of results to be returned per page. This can be
            a number between 1 and 100. By default, each page will return 100
            results.
        media_fields : list[str] | str | None
            :ref:`media_fields_parameter`
        pagination_token : str | None
            Used to request the next page of results if all results weren't
            returned with the latest request, or to go back to the previous
            page of results. To return the next page, pass the ``next_token``
            returned in your previous response. To go back one page, pass the
            ``previous_token`` returned in your previous response.
        place_fields : list[str] | str | None
            :ref:`place_fields_parameter`
        poll_fields : list[str] | str | None
            :ref:`poll_fields_parameter`
        tweet_fields : list[str] | str | None
            :ref:`tweet_fields_parameter`
        user_fields : list[str] | str | None
            :ref:`user_fields_parameter`
        user_auth
            Whether or not to use OAuth 1.0a User Context to authenticate

        References
        ----------
        https://developer.twitter.com/en/docs/twitter-api/tweets/retweets/api-reference/get-tweets-id-retweeted_by
        """
        return self._make_request(
            "GET", f"/2/tweets/{id}/retweeted_by", params=params,
            endpoint_parameters=(
                "expansions", "max_results", "media.fields",
                "pagination_token", "place.fields", "poll.fields",
                "tweet.fields", "user.fields"
            ), data_type=User, user_auth=user_auth
        )

    def retweet(
        self, tweet_id: int | str, *, user_auth: bool = True
    ) -> JSON | requests.Response | Response:
        """Causes the user ID to Retweet the target Tweet.

        .. note::

            When using OAuth 2.0 Authorization Code Flow with PKCE with
            ``user_auth=False``, a request is made beforehand to Twitter's API
            to determine the authenticating user's ID. This is cached and only
            done once per :class:`Client` instance for each access token used.

        .. versionchanged:: 4.5
            Added ``user_auth`` parameter

        .. versionchanged:: 4.8
            Added support for using OAuth 2.0 Authorization Code Flow with PKCE

        .. versionchanged:: 4.8
            Changed to raise :class:`TypeError` when the access token isn't set

        Parameters
        ----------
        tweet_id
            The ID of the Tweet that you would like to Retweet.
        user_auth
            Whether or not to use OAuth 1.0a User Context to authenticate

<<<<<<< HEAD
=======
        Raises
        ------
        TypeError
            If the access token isn't set

        Returns
        -------
        dict | requests.Response | Response

>>>>>>> 0157d0b2
        References
        ----------
        https://developer.twitter.com/en/docs/twitter-api/tweets/retweets/api-reference/post-users-id-retweets
        """
        id = self._get_authenticating_user_id(user_auth=user_auth)
        route = f"/2/users/{id}/retweets"

        return self._make_request(
            "POST", route, json={"tweet_id": str(tweet_id)},
            user_auth=user_auth
        )

    # Search Tweets

    def search_all_tweets(
        self, query: str, **params: _ParamsMappingValueType
    ) -> JSON | requests.Response | Response:
        """search_all_tweets( \
            query, *, end_time=None, expansions=None, max_results=None, \
            media_fields=None, next_token=None, place_fields=None, \
            poll_fields=None, since_id=None, sort_order=None, \
            start_time=None, tweet_fields=None, until_id=None, \
            user_fields=None \
        )

        This endpoint is only available to those users who have been approved
        for the `Academic Research product track`_.

        The full-archive search endpoint returns the complete history of public
        Tweets matching a search query; since the first Tweet was created March
        26, 2006.

        The Tweets returned by this endpoint count towards the Project-level
        `Tweet cap`_.

        .. note::

            By default, a request will return Tweets from up to 30 days ago if
            the ``start_time`` parameter is not provided.

        .. versionchanged:: 4.6
            Added ``sort_order`` parameter

        Parameters
        ----------
        query
            One query for matching Tweets. Up to 1024 characters.
        end_time : datetime.datetime | str | None
            YYYY-MM-DDTHH:mm:ssZ (ISO 8601/RFC 3339). Used with ``start_time``.
            The newest, most recent UTC timestamp to which the Tweets will be
            provided. Timestamp is in second granularity and is exclusive (for
            example, 12:00:01 excludes the first second of the minute). If used
            without ``start_time``, Tweets from 30 days before ``end_time``
            will be returned by default. If not specified, ``end_time`` will
            default to [now - 30 seconds].
        expansions : list[str] | str | None
            :ref:`expansions_parameter`
        max_results : int | None
            The maximum number of search results to be returned by a request. A
            number between 10 and the system limit (currently 500). By default,
            a request response will return 10 results.
        media_fields : list[str] | str | None
            :ref:`media_fields_parameter`
        next_token : str | None
            This parameter is used to get the next 'page' of results. The value
            used with the parameter is pulled directly from the response
            provided by the API, and should not be modified. You can learn more
            by visiting our page on `pagination`_.
        place_fields : list[str] | str | None
            :ref:`place_fields_parameter`
        poll_fields : list[str] | str | None
            :ref:`poll_fields_parameter`
        since_id : int | str | None
            Returns results with a Tweet ID greater than (for example, more
            recent than) the specified ID. The ID specified is exclusive and
            responses will not include it. If included with the same request as
            a ``start_time`` parameter, only ``since_id`` will be used.
        sort_order : str | None
            This parameter is used to specify the order in which you want the
            Tweets returned. By default, a request will return the most recent
            Tweets first (sorted by recency).
        start_time : datetime.datetime | str | None
            YYYY-MM-DDTHH:mm:ssZ (ISO 8601/RFC 3339). The oldest UTC timestamp
            from which the Tweets will be provided. Timestamp is in second
            granularity and is inclusive (for example, 12:00:01 includes the
            first second of the minute). By default, a request will return
            Tweets from up to 30 days ago if you do not include this parameter.
        tweet_fields : list[str] | str | None
            :ref:`tweet_fields_parameter`
        until_id : int | str | None
            Returns results with a Tweet ID less than (that is, older than) the
            specified ID. Used with ``since_id``. The ID specified is exclusive
            and responses will not include it.
        user_fields : list[str] | str | None
            :ref:`user_fields_parameter`

        References
        ----------
        https://developer.twitter.com/en/docs/twitter-api/tweets/search/api-reference/get-tweets-search-all

        .. _Academic Research product track: https://developer.twitter.com/en/docs/projects/overview#product-track
        .. _Tweet cap: https://developer.twitter.com/en/docs/projects/overview#tweet-cap
        .. _pagination: https://developer.twitter.com/en/docs/twitter-api/tweets/search/integrate/paginate
        """
        params["query"] = query
        return self._make_request(
            "GET", "/2/tweets/search/all", params=params,
            endpoint_parameters=(
                "end_time", "expansions", "max_results", "media.fields",
                "next_token", "place.fields", "poll.fields", "query",
                "since_id", "sort_order", "start_time", "tweet.fields",
                "until_id", "user.fields"
            ), data_type=Tweet
        )

    def search_recent_tweets(
        self, query: str, *, user_auth: bool = False,
        **params: _ParamsMappingValueType
    ) -> JSON | requests.Response | Response:
        """search_recent_tweets( \
            query, *, end_time=None, expansions=None, max_results=None, \
            media_fields=None, next_token=None, place_fields=None, \
            poll_fields=None, since_id=None, sort_order=None, \
            start_time=None, tweet_fields=None, until_id=None, \
            user_fields=None, user_auth=False \
        )

        The recent search endpoint returns Tweets from the last seven days that
        match a search query.

        The Tweets returned by this endpoint count towards the Project-level
        `Tweet cap`_.

        .. versionchanged:: 4.6
            Added ``sort_order`` parameter

        Parameters
        ----------
        query
            One rule for matching Tweets. If you are using a
            `Standard Project`_ at the Basic `access level`_, you can use the
            basic set of `operators`_ and can make queries up to 512 characters
            long. If you are using an `Academic Research Project`_ at the Basic
            access level, you can use all available operators and can make
            queries up to 1,024 characters long.
        end_time : datetime.datetime | str | None
            YYYY-MM-DDTHH:mm:ssZ (ISO 8601/RFC 3339). The newest, most recent
            UTC timestamp to which the Tweets will be provided. Timestamp is in
            second granularity and is exclusive (for example, 12:00:01 excludes
            the first second of the minute). By default, a request will return
            Tweets from as recent as 30 seconds ago if you do not include this
            parameter.
        expansions : list[str] | str | None
            :ref:`expansions_parameter`
        max_results : int | None
            The maximum number of search results to be returned by a request. A
            number between 10 and 100. By default, a request response will
            return 10 results.
        media_fields : list[str] | str | None
            :ref:`media_fields_parameter`
        next_token : str | None
            This parameter is used to get the next 'page' of results. The value
            used with the parameter is pulled directly from the response
            provided by the API, and should not be modified.
        place_fields : list[str] | str | None
            :ref:`place_fields_parameter`
        poll_fields : list[str] | str | None
            :ref:`poll_fields_parameter`
        since_id : int | str | None
            Returns results with a Tweet ID greater than (that is, more recent
            than) the specified ID. The ID specified is exclusive and responses
            will not include it. If included with the same request as a
            ``start_time`` parameter, only ``since_id`` will be used.
        sort_order : str | None
            This parameter is used to specify the order in which you want the
            Tweets returned. By default, a request will return the most recent
            Tweets first (sorted by recency).
        start_time : datetime.datetime | str | None
            YYYY-MM-DDTHH:mm:ssZ (ISO 8601/RFC 3339). The oldest UTC timestamp
            (from most recent seven days) from which the Tweets will be
            provided. Timestamp is in second granularity and is inclusive (for
            example, 12:00:01 includes the first second of the minute). If
            included with the same request as a ``since_id`` parameter, only
            ``since_id`` will be used. By default, a request will return Tweets
            from up to seven days ago if you do not include this parameter.
        tweet_fields : list[str] | str | None
            :ref:`tweet_fields_parameter`
        until_id : int | str | None
            Returns results with a Tweet ID less than (that is, older than) the
            specified ID. The ID specified is exclusive and responses will not
            include it.
        user_fields : list[str] | str | None
            :ref:`user_fields_parameter`
        user_auth
            Whether or not to use OAuth 1.0a User Context to authenticate

        References
        ----------
        https://developer.twitter.com/en/docs/twitter-api/tweets/search/api-reference/get-tweets-search-recent

        .. _Tweet cap: https://developer.twitter.com/en/docs/projects/overview#tweet-cap
        .. _Standard Project: https://developer.twitter.com/en/docs/projects
        .. _access level: https://developer.twitter.com/en/products/twitter-api/early-access/guide.html#na_1
        .. _operators: https://developer.twitter.com/en/docs/twitter-api/tweets/search/integrate/build-a-query
        .. _Academic Research Project: https://developer.twitter.com/en/docs/projects
        """
        params["query"] = query
        return self._make_request(
            "GET", "/2/tweets/search/recent", params=params,
            endpoint_parameters=(
                "end_time", "expansions", "max_results", "media.fields",
                "next_token", "place.fields", "poll.fields", "query",
                "since_id", "sort_order", "start_time", "tweet.fields",
                "until_id", "user.fields"
            ), data_type=Tweet, user_auth=user_auth
        )

    # Timelines

    def get_users_mentions(
        self, id: int | str, *, user_auth: bool = False,
        **params: _ParamsMappingValueType
    ) -> JSON | requests.Response | Response:
        """get_users_mentions( \
            id, *, end_time=None, expansions=None, max_results=None, \
            media_fields=None, pagination_token=None, place_fields=None, \
            poll_fields=None, since_id=None, start_time=None, \
            tweet_fields=None, until_id=None, user_fields=None, \
            user_auth=False \
        )

        Returns Tweets mentioning a single user specified by the requested user
        ID. By default, the most recent ten Tweets are returned per request.
        Using pagination, up to the most recent 800 Tweets can be retrieved.

        The Tweets returned by this endpoint count towards the Project-level
        `Tweet cap`_.

        Parameters
        ----------
        id
            Unique identifier of the user for whom to return Tweets mentioning
            the user. User ID can be referenced using the `user/lookup`_
            endpoint. More information on Twitter IDs is `here`_.
        end_time : datetime.datetime | str | None
            YYYY-MM-DDTHH:mm:ssZ (ISO 8601/RFC 3339). The new UTC timestamp
            from which the Tweets will be provided. Timestamp is in second
            granularity and is inclusive (for example, 12:00:01 includes the
            first second of the minute).

            Please note that this parameter does not support a millisecond
            value.
        expansions : list[str] | str | None
            :ref:`expansions_parameter`
        max_results : int | None
            Specifies the number of Tweets to try and retrieve, up to a maximum
            of 100 per distinct request. By default, 10 results are returned if
            this parameter is not supplied. The minimum permitted value is 5.
            It is possible to receive less than the ``max_results`` per request
            throughout the pagination process.
        media_fields : list[str] | str | None
            :ref:`media_fields_parameter`
        pagination_token : str | None
            This parameter is used to move forwards or backwards through
            'pages' of results, based on the value of the ``next_token`` or
            ``previous_token`` in the response. The value used with the
            parameter is pulled directly from the response provided by the API,
            and should not be modified.
        place_fields : list[str] | str | None
            :ref:`place_fields_parameter`
        poll_fields : list[str] | str | None
            :ref:`poll_fields_parameter`
        since_id : int | str | None
            Returns results with a Tweet ID greater than (that is, more recent
            than) the specified 'since' Tweet ID. There are limits to the
            number of Tweets that can be accessed through the API. If the limit
            of Tweets has occurred since the ``since_id``, the ``since_id``
            will be forced to the oldest ID available. More information on
            Twitter IDs is `here`_.
        start_time : datetime.datetime | str | None
            YYYY-MM-DDTHH:mm:ssZ (ISO 8601/RFC 3339). The oldest UTC timestamp
            from which the Tweets will be provided. Timestamp is in second
            granularity and is inclusive (for example, 12:00:01 includes the
            first second of the minute).

            Please note that this parameter does not support a millisecond
            value.
        tweet_fields : list[str] | str | None
            :ref:`tweet_fields_parameter`
        until_id : int | str | None
            Returns results with a Tweet ID less less than (that is, older
            than) the specified 'until' Tweet ID. There are limits to the
            number of Tweets that can be accessed through the API. If the limit
            of Tweets has occurred since the ``until_id``, the ``until_id``
            will be forced to the most recent ID available. More information on
            Twitter IDs is `here`_.
        user_fields : list[str] | str | None
            :ref:`user_fields_parameter`
        user_auth
            Whether or not to use OAuth 1.0a User Context to authenticate

        References
        ----------
        https://developer.twitter.com/en/docs/twitter-api/tweets/timelines/api-reference/get-users-id-mentions

        .. _Tweet cap: https://developer.twitter.com/en/docs/projects/overview#tweet-cap
        .. _user/lookup: https://developer.twitter.com/en/docs/twitter-api/users/lookup/introduction
        .. _here: https://developer.twitter.com/en/docs/twitter-ids
        """
        return self._make_request(
            "GET", f"/2/users/{id}/mentions", params=params,
            endpoint_parameters=(
                "end_time", "expansions", "max_results", "media.fields",
                "pagination_token", "place.fields", "poll.fields", "since_id",
                "start_time", "tweet.fields", "until_id", "user.fields"
            ), data_type=Tweet, user_auth=user_auth
        )

    def get_users_tweets(
        self, id: int | str, *, user_auth: bool = False,
        **params: _ParamsMappingValueType
    ) -> JSON | requests.Response | Response:
        """get_users_tweets( \
            id, *, end_time=None, exclude=None, expansions=None, \
            max_results=None, media_fields=None, pagination_token=None, \
            place_fields=None, poll_fields=None, since_id=None, \
            start_time=None, tweet_fields=None, until_id=None, \
            user_fields=None, user_auth=False \
        )

        Returns Tweets composed by a single user, specified by the requested
        user ID. By default, the most recent ten Tweets are returned per
        request. Using pagination, the most recent 3,200 Tweets can be
        retrieved.

        The Tweets returned by this endpoint count towards the Project-level
        `Tweet cap`_.

        Parameters
        ----------
        id
            Unique identifier of the Twitter account (user ID) for whom to
            return results. User ID can be referenced using the `user/lookup`_
            endpoint. More information on Twitter IDs is `here`_.
        end_time : datetime.datetime | str | None
            YYYY-MM-DDTHH:mm:ssZ (ISO 8601/RFC 3339). The newest or most recent
            UTC timestamp from which the Tweets will be provided. Only the 3200
            most recent Tweets are available. Timestamp is in second
            granularity and is inclusive (for example, 12:00:01 includes the
            first second of the minute). Minimum allowable time is
            2010-11-06T00:00:01Z

            Please note that this parameter does not support a millisecond
            value.
        exclude : list[str] | str | None
            Comma-separated list of the types of Tweets to exclude from the
            response. When ``exclude=retweets`` is used, the maximum historical
            Tweets returned is still 3200. When the ``exclude=replies``
            parameter is used for any value, only the most recent 800 Tweets
            are available.
        expansions : list[str] | str | None
            :ref:`expansions_parameter`
        max_results : int | None
            Specifies the number of Tweets to try and retrieve, up to a maximum
            of 100 per distinct request. By default, 10 results are returned if
            this parameter is not supplied. The minimum permitted value is 5.
            It is possible to receive less than the ``max_results`` per request
            throughout the pagination process.
        media_fields : list[str] | str | None
            :ref:`media_fields_parameter`
        pagination_token : str | None
            This parameter is used to move forwards or backwards through
            'pages' of results, based on the value of the ``next_token`` or
            ``previous_token`` in the response. The value used with the
            parameter is pulled directly from the response provided by the API,
            and should not be modified.
        place_fields : list[str] | str | None
            :ref:`place_fields_parameter`
        poll_fields : list[str] | str | None
            :ref:`poll_fields_parameter`
        since_id : int | str | None
            Returns results with a Tweet ID greater than (that is, more recent
            than) the specified 'since' Tweet ID. Only the 3200 most recent
            Tweets are available. The result will exclude the ``since_id``. If
            the limit of Tweets has occurred since the ``since_id``, the
            ``since_id`` will be forced to the oldest ID available.
        start_time : datetime.datetime | str | None
            YYYY-MM-DDTHH:mm:ssZ (ISO 8601/RFC 3339). The oldest or earliest
            UTC timestamp from which the Tweets will be provided. Only the 3200
            most recent Tweets are available. Timestamp is in second
            granularity and is inclusive (for example, 12:00:01 includes the
            first second of the minute). Minimum allowable time is
            2010-11-06T00:00:00Z

            Please note that this parameter does not support a millisecond
            value.
        tweet_fields : list[str] | str | None
            :ref:`tweet_fields_parameter`
        until_id : int | str | None
            Returns results with a Tweet ID less less than (that is, older
            than) the specified 'until' Tweet ID. Only the 3200 most recent
            Tweets are available. The result will exclude the ``until_id``. If
            the limit of Tweets has occurred since the ``until_id``, the
            ``until_id`` will be forced to the most recent ID available.
        user_fields : list[str] | str | None
            :ref:`user_fields_parameter`
        user_auth
            Whether or not to use OAuth 1.0a User Context to authenticate

        References
        ----------
        https://developer.twitter.com/en/docs/twitter-api/tweets/timelines/api-reference/get-users-id-tweets

        .. _Tweet cap: https://developer.twitter.com/en/docs/projects/overview#tweet-cap
        .. _user/lookup: https://developer.twitter.com/en/docs/twitter-api/users/lookup/introduction
        .. _here: https://developer.twitter.com/en/docs/twitter-ids
        """
        return self._make_request(
            "GET", f"/2/users/{id}/tweets", params=params,
            endpoint_parameters=(
                "end_time", "exclude", "expansions", "max_results",
                "media.fields", "pagination_token", "place.fields",
                "poll.fields", "since_id", "start_time", "tweet.fields",
                "until_id", "user.fields"
            ), data_type=Tweet, user_auth=user_auth
        )

    # Tweet counts

    def get_all_tweets_count(
        self, query: str, **params: _ParamsMappingValueType
    ) -> JSON | requests.Response | Response:
        """get_all_tweets_count( \
            query, *, end_time=None, granularity=None, next_token=None, \
            since_id=None, start_time=None, until_id=None \
        )

        This endpoint is only available to those users who have been approved
        for the `Academic Research product track`_.

        The full-archive search endpoint returns the complete history of public
        Tweets matching a search query; since the first Tweet was created March
        26, 2006.

        Parameters
        ----------
        query
            One query for matching Tweets. Up to 1024 characters.
        end_time : datetime.datetime | str | None
            YYYY-MM-DDTHH:mm:ssZ (ISO 8601/RFC 3339). Used with ``start_time``.
            The newest, most recent UTC timestamp to which the Tweets will be
            provided. Timestamp is in second granularity and is exclusive (for
            example, 12:00:01 excludes the first second of the minute). If used
            without ``start_time``, Tweets from 30 days before ``end_time``
            will be returned by default. If not specified, ``end_time`` will
            default to [now - 30 seconds].
        granularity : str | None
            This is the granularity that you want the timeseries count data to
            be grouped by. You can request ``minute``, ``hour``, or ``day``
            granularity. The default granularity, if not specified is ``hour``.
        next_token : str | None
            This parameter is used to get the next 'page' of results. The value
            used with the parameter is pulled directly from the response
            provided by the API, and should not be modified. You can learn more
            by visiting our page on `pagination`_.
        since_id : int | str | None
            Returns results with a Tweet ID greater than (for example, more
            recent than) the specified ID. The ID specified is exclusive and
            responses will not include it. If included with the same request as
            a ``start_time`` parameter, only ``since_id`` will be used.
        start_time : datetime.datetime | str | None
            YYYY-MM-DDTHH:mm:ssZ (ISO 8601/RFC 3339). The oldest UTC timestamp
            from which the Tweets will be provided. Timestamp is in second
            granularity and is inclusive (for example, 12:00:01 includes the
            first second of the minute). By default, a request will return
            Tweets from up to 30 days ago if you do not include this parameter.
        until_id : int | str | None
            Returns results with a Tweet ID less than (that is, older than) the
            specified ID. Used with ``since_id``. The ID specified is exclusive
            and responses will not include it.

        References
        ----------
        https://developer.twitter.com/en/docs/twitter-api/tweets/counts/api-reference/get-tweets-counts-all

        .. _Academic Research product track: https://developer.twitter.com/en/docs/projects/overview#product-track
        .. _pagination: https://developer.twitter.com/en/docs/twitter-api/tweets/search/integrate/paginate
        """
        params["query"] = query
        return self._make_request(
            "GET", "/2/tweets/counts/all", params=params,
            endpoint_parameters=(
                "end_time", "granularity", "next_token", "query", "since_id",
                "start_time", "until_id"
            )
        )

    def get_recent_tweets_count(
        self, query: str, **params: _ParamsMappingValueType
    ) -> JSON | requests.Response | Response:
        """get_recent_tweets_count( \
            query, *, end_time=None, granularity=None, since_id=None, \
            start_time=None, until_id=None \
        )

        The recent Tweet counts endpoint returns count of Tweets from the last
        seven days that match a search query.

        Parameters
        ----------
        query
            One rule for matching Tweets. If you are using a
            `Standard Project`_ at the Basic `access level`_, you can use the
            basic set of `operators`_ and can make queries up to 512 characters
            long. If you are using an `Academic Research Project`_ at the Basic
            access level, you can use all available operators and can make
            queries up to 1,024 characters long.
        end_time : datetime.datetime | str | None
            YYYY-MM-DDTHH:mm:ssZ (ISO 8601/RFC 3339). The newest, most recent
            UTC timestamp to which the Tweets will be provided. Timestamp is in
            second granularity and is exclusive (for example, 12:00:01 excludes
            the first second of the minute). By default, a request will return
            Tweets from as recent as 30 seconds ago if you do not include this
            parameter.
        granularity : str | None
            This is the granularity that you want the timeseries count data to
            be grouped by. You can request ``minute``, ``hour``, or ``day``
            granularity. The default granularity, if not specified is ``hour``.
        since_id : int | str | None
            Returns results with a Tweet ID greater than (that is, more recent
            than) the specified ID. The ID specified is exclusive and responses
            will not include it. If included with the same request as a
            ``start_time`` parameter, only ``since_id`` will be used.
        start_time : datetime.datetime | str | None
            YYYY-MM-DDTHH:mm:ssZ (ISO 8601/RFC 3339). The oldest UTC timestamp
            (from most recent seven days) from which the Tweets will be
            provided. Timestamp is in second granularity and is inclusive (for
            example, 12:00:01 includes the first second of the minute). If
            included with the same request as a ``since_id`` parameter, only
            ``since_id`` will be used. By default, a request will return Tweets
            from up to seven days ago if you do not include this parameter.
        until_id : int | str | None
            Returns results with a Tweet ID less than (that is, older than) the
            specified ID. The ID specified is exclusive and responses will not
            include it.

        References
        ----------
        https://developer.twitter.com/en/docs/twitter-api/tweets/counts/api-reference/get-tweets-counts-recent

        .. _Standard Project: https://developer.twitter.com/en/docs/projects
        .. _access level: https://developer.twitter.com/en/products/twitter-api/early-access/guide.html#na_1
        .. _operators: https://developer.twitter.com/en/docs/twitter-api/tweets/search/integrate/build-a-query
        .. _Academic Research Project: https://developer.twitter.com/en/docs/projects
        """
        params["query"] = query
        return self._make_request(
            "GET", "/2/tweets/counts/recent", params=params,
            endpoint_parameters=(
                "end_time", "granularity", "query", "since_id", "start_time",
                "until_id"
            )
        )

    # Tweet lookup

    def get_tweet(
        self, id: int | str, *, user_auth: bool = False,
        **params: _ParamsMappingValueType
    ) -> JSON | requests.Response | Response:
        """get_tweet( \
            id, *, expansions=None, media_fields=None, place_fields=None, \
            poll_fields=None, tweet_fields=None, user_fields=None, \
            user_auth=False \
        )

        Returns a variety of information about a single Tweet specified by
        the requested ID.

        Parameters
        ----------
        id
            Unique identifier of the Tweet to request
        expansions : list[str] | str | None
            :ref:`expansions_parameter`
        media_fields : list[str] | str | None
            :ref:`media_fields_parameter`
        place_fields : list[str] | str | None
            :ref:`place_fields_parameter`
        poll_fields : list[str] | str | None
            :ref:`poll_fields_parameter`
        tweet_fields : list[str] | str | None
            :ref:`tweet_fields_parameter`
        user_fields : list[str] | str | None
            :ref:`user_fields_parameter`
        user_auth
            Whether or not to use OAuth 1.0a User Context to authenticate

        References
        ----------
        https://developer.twitter.com/en/docs/twitter-api/tweets/lookup/api-reference/get-tweets-id
        """
        return self._make_request(
            "GET", f"/2/tweets/{id}", params=params,
            endpoint_parameters=(
                "expansions", "media.fields", "place.fields", "poll.fields",
                "tweet.fields", "user.fields"
            ), data_type=Tweet, user_auth=user_auth
        )

    def get_tweets(
        self, ids: list[int | str] | str, *, user_auth: bool = False,
        **params: _ParamsMappingValueType
    ) -> JSON | requests.Response | Response:
        """get_tweets( \
            ids, *, expansions=None, media_fields=None, place_fields=None, \
            poll_fields=None, tweet_fields=None, user_fields=None, \
            user_auth=False \
        )

        Returns a variety of information about the Tweet specified by the
        requested ID or list of IDs.

        Parameters
        ----------
        ids
            A comma separated list of Tweet IDs. Up to 100 are allowed in a
            single request. Make sure to not include a space between commas and
            fields.
        expansions : list[str] | str | None
            :ref:`expansions_parameter`
        media_fields : list[str] | str | None
            :ref:`media_fields_parameter`
        place_fields : list[str] | str | None
            :ref:`place_fields_parameter`
        poll_fields : list[str] | str | None
            :ref:`poll_fields_parameter`
        tweet_fields : list[str] | str | None
            :ref:`tweet_fields_parameter`
        user_fields : list[str] | str | None
            :ref:`user_fields_parameter`
        user_auth
            Whether or not to use OAuth 1.0a User Context to authenticate

        References
        ----------
        https://developer.twitter.com/en/docs/twitter-api/tweets/lookup/api-reference/get-tweets
        """
        params["ids"] = ids
        return self._make_request(
            "GET", "/2/tweets", params=params,
            endpoint_parameters=(
                "ids", "expansions", "media.fields", "place.fields",
                "poll.fields", "tweet.fields", "user.fields"
            ), data_type=Tweet, user_auth=user_auth
        )

    # Blocks

    def unblock(
        self, target_user_id: int | str, *, user_auth: bool = True
    ) -> JSON | requests.Response | Response:
        """Unblock another user.

        The request succeeds with no action when the user sends a request to a
        user they're not blocking or have already unblocked.

        .. note::

            When using OAuth 2.0 Authorization Code Flow with PKCE with
            ``user_auth=False``, a request is made beforehand to Twitter's API
            to determine the authenticating user's ID. This is cached and only
            done once per :class:`Client` instance for each access token used.

        .. versionchanged:: 4.5
            Added ``user_auth`` parameter

        .. versionchanged:: 4.8
            Added support for using OAuth 2.0 Authorization Code Flow with PKCE

        .. versionchanged:: 4.8
            Changed to raise :class:`TypeError` when the access token isn't set

        Parameters
        ----------
        target_user_id
            The user ID of the user that you would like to unblock.
        user_auth
            Whether or not to use OAuth 1.0a User Context to authenticate

<<<<<<< HEAD
=======
        Raises
        ------
        TypeError
            If the access token isn't set

        Returns
        -------
        dict | requests.Response | Response

>>>>>>> 0157d0b2
        References
        ----------
        https://developer.twitter.com/en/docs/twitter-api/users/blocks/api-reference/delete-users-user_id-blocking
        """
        source_user_id = self._get_authenticating_user_id(user_auth=user_auth)
        route = f"/2/users/{source_user_id}/blocking/{target_user_id}"

        return self._make_request(
            "DELETE", route, user_auth=user_auth
        )

    def get_blocked(
        self, *, user_auth: bool = True, **params: _ParamsMappingValueType
    ) -> JSON | requests.Response | Response:
        """get_blocked( \
            *, expansions=None, max_results=None, pagination_token=None, \
            tweet_fields=None, user_fields=None, user_auth=True \
        )

        Returns a list of users who are blocked by the authenticating user.

        .. note::

            When using OAuth 2.0 Authorization Code Flow with PKCE with
            ``user_auth=False``, a request is made beforehand to Twitter's API
            to determine the authenticating user's ID. This is cached and only
            done once per :class:`Client` instance for each access token used.

        .. versionchanged:: 4.5
            Added ``user_auth`` parameter

        .. versionchanged:: 4.8
            Added support for using OAuth 2.0 Authorization Code Flow with PKCE

        .. versionchanged:: 4.8
            Changed to raise :class:`TypeError` when the access token isn't set

        Parameters
        ----------
        expansions : list[str] | str | None
            :ref:`expansions_parameter`
        max_results : int | None
            The maximum number of results to be returned per page. This can be
            a number between 1 and 1000. By default, each page will return 100
            results.
        pagination_token : str | None
            Used to request the next page of results if all results weren't
            returned with the latest request, or to go back to the previous
            page of results.
        tweet_fields : list[str] | str | None
            :ref:`tweet_fields_parameter`
        user_fields : list[str] | str | None
            :ref:`user_fields_parameter`
        user_auth
            Whether or not to use OAuth 1.0a User Context to authenticate

<<<<<<< HEAD
=======
        Raises
        ------
        TypeError
            If the access token isn't set

        Returns
        -------
        dict | requests.Response | Response

>>>>>>> 0157d0b2
        References
        ----------
        https://developer.twitter.com/en/docs/twitter-api/users/blocks/api-reference/get-users-blocking
        """
        id = self._get_authenticating_user_id(user_auth=user_auth)
        route = f"/2/users/{id}/blocking"

        return self._make_request(
            "GET", route, params=params,
            endpoint_parameters=(
                "expansions", "max_results", "pagination_token",
                "tweet.fields", "user.fields"
            ), data_type=User, user_auth=user_auth
        )

    def block(
        self, target_user_id: int | str, *, user_auth: bool = True
    ) -> JSON | requests.Response | Response:
        """Block another user.

        .. note::

            When using OAuth 2.0 Authorization Code Flow with PKCE with
            ``user_auth=False``, a request is made beforehand to Twitter's API
            to determine the authenticating user's ID. This is cached and only
            done once per :class:`Client` instance for each access token used.

        .. versionchanged:: 4.5
            Added ``user_auth`` parameter

        .. versionchanged:: 4.8
            Added support for using OAuth 2.0 Authorization Code Flow with PKCE

        .. versionchanged:: 4.8
            Changed to raise :class:`TypeError` when the access token isn't set

        Parameters
        ----------
        target_user_id
            The user ID of the user that you would like to block.
        user_auth
            Whether or not to use OAuth 1.0a User Context to authenticate

<<<<<<< HEAD
=======
        Raises
        ------
        TypeError
            If the access token isn't set

        Returns
        -------
        dict | requests.Response | Response

>>>>>>> 0157d0b2
        References
        ----------
        https://developer.twitter.com/en/docs/twitter-api/users/blocks/api-reference/post-users-user_id-blocking
        """
        id = self._get_authenticating_user_id(user_auth=user_auth)
        route = f"/2/users/{id}/blocking"

        return self._make_request(
            "POST", route, json={"target_user_id": str(target_user_id)},
            user_auth=user_auth
        )

    # Follows

    def unfollow_user(
        self, target_user_id: int | str, *, user_auth: bool = True
    ) -> JSON | requests.Response | Response:
        """Allows a user ID to unfollow another user.

        The request succeeds with no action when the authenticated user sends a
        request to a user they're not following or have already unfollowed.

        .. note::

            When using OAuth 2.0 Authorization Code Flow with PKCE with
            ``user_auth=False``, a request is made beforehand to Twitter's API
            to determine the authenticating user's ID. This is cached and only
            done once per :class:`Client` instance for each access token used.

        .. versionchanged:: 4.2
            Renamed from :meth:`Client.unfollow`

        .. versionchanged:: 4.5
            Added ``user_auth`` parameter

        .. versionchanged:: 4.8
            Added support for using OAuth 2.0 Authorization Code Flow with PKCE

        .. versionchanged:: 4.8
            Changed to raise :class:`TypeError` when the access token isn't set

        Parameters
        ----------
        target_user_id
            The user ID of the user that you would like to unfollow.
        user_auth
            Whether or not to use OAuth 1.0a User Context to authenticate

<<<<<<< HEAD
=======
        Raises
        ------
        TypeError
            If the access token isn't set

        Returns
        -------
        dict | requests.Response | Response

>>>>>>> 0157d0b2
        References
        ----------
        https://developer.twitter.com/en/docs/twitter-api/users/follows/api-reference/delete-users-source_id-following
        """
        source_user_id = self._get_authenticating_user_id(user_auth=user_auth)
        route = f"/2/users/{source_user_id}/following/{target_user_id}"

        return self._make_request(
            "DELETE", route, user_auth=user_auth
        )

    def unfollow(
        self, target_user_id: int | str, *, user_auth: bool = True
    ) -> JSON | requests.Response | Response:
        """Alias for :meth:`Client.unfollow_user`

        .. deprecated:: 4.2
            Use :meth:`Client.unfollow_user` instead.
        """
        warnings.warn(
            "Client.unfollow is deprecated; use Client.unfollow_user instead.",
            DeprecationWarning
        )
        return self.unfollow_user(target_user_id, user_auth=user_auth)

    def get_users_followers(
        self, id: int | str, *, user_auth: bool = False,
        **params: _ParamsMappingValueType
    ) -> JSON | requests.Response | Response:
        """get_users_followers( \
            id, *, expansions=None, max_results=None, pagination_token=None, \
            tweet_fields=None, user_fields=None, user_auth=False \
        )

        Returns a list of users who are followers of the specified user ID.

        Parameters
        ----------
        id
            The user ID whose followers you would like to retrieve.
        expansions : list[str] | str | None
            :ref:`expansions_parameter`
        max_results : int | None
            The maximum number of results to be returned per page. This can be
            a number between 1 and the 1000. By default, each page will return
            100 results.
        pagination_token : str | None
            Used to request the next page of results if all results weren't
            returned with the latest request, or to go back to the previous
            page of results. To return the next page, pass the ``next_token``
            returned in your previous response. To go back one page, pass the
            ``previous_token`` returned in your previous response.
        tweet_fields : list[str] | str | None
            :ref:`tweet_fields_parameter`
        user_fields : list[str] | str | None
            :ref:`user_fields_parameter`
        user_auth
            Whether or not to use OAuth 1.0a User Context to authenticate

        References
        ----------
        https://developer.twitter.com/en/docs/twitter-api/users/follows/api-reference/get-users-id-followers
        """
        return self._make_request(
            "GET", f"/2/users/{id}/followers", params=params,
            endpoint_parameters=(
                "expansions", "max_results", "pagination_token",
                "tweet.fields", "user.fields"
            ),
            data_type=User, user_auth=user_auth
        )

    def get_users_following(
        self, id: int | str, *, user_auth: bool = False,
        **params: _ParamsMappingValueType
    ) -> JSON | requests.Response | Response:
        """get_users_following( \
            id, *, expansions=None, max_results=None, pagination_token=None, \
            tweet_fields=None, user_fields=None, user_auth=False \
        )

        Returns a list of users the specified user ID is following.

        Parameters
        ----------
        id
            The user ID whose following you would like to retrieve.
        expansions : list[str] | str | None
            :ref:`expansions_parameter`
        max_results : int | None
            The maximum number of results to be returned per page. This can be
            a number between 1 and the 1000. By default, each page will return
            100 results.
        pagination_token : str | None
            Used to request the next page of results if all results weren't
            returned with the latest request, or to go back to the previous
            page of results. To return the next page, pass the ``next_token``
            returned in your previous response. To go back one page, pass the
            ``previous_token`` returned in your previous response.
        tweet_fields : list[str] | str | None
            :ref:`tweet_fields_parameter`
        user_fields : list[str] | str | None
            :ref:`user_fields_parameter`
        user_auth
            Whether or not to use OAuth 1.0a User Context to authenticate

        References
        ----------
        https://developer.twitter.com/en/docs/twitter-api/users/follows/api-reference/get-users-id-following
        """
        return self._make_request(
            "GET", f"/2/users/{id}/following", params=params,
            endpoint_parameters=(
                "expansions", "max_results", "pagination_token",
                "tweet.fields", "user.fields"
            ), data_type=User, user_auth=user_auth
        )

    def follow_user(
        self, target_user_id: int | str, *, user_auth: bool = True
    ) -> JSON | requests.Response | Response:
        """Allows a user ID to follow another user.

        If the target user does not have public Tweets, this endpoint will send
        a follow request.

        The request succeeds with no action when the authenticated user sends a
        request to a user they're already following, or if they're sending a
        follower request to a user that does not have public Tweets.

        .. note::

            When using OAuth 2.0 Authorization Code Flow with PKCE with
            ``user_auth=False``, a request is made beforehand to Twitter's API
            to determine the authenticating user's ID. This is cached and only
            done once per :class:`Client` instance for each access token used.

        .. versionchanged:: 4.2
            Renamed from :meth:`Client.follow`

        .. versionchanged:: 4.5
            Added ``user_auth`` parameter

        .. versionchanged:: 4.8
            Added support for using OAuth 2.0 Authorization Code Flow with PKCE

        .. versionchanged:: 4.8
            Changed to raise :class:`TypeError` when the access token isn't set

        Parameters
        ----------
        target_user_id
            The user ID of the user that you would like to follow.
        user_auth
            Whether or not to use OAuth 1.0a User Context to authenticate

<<<<<<< HEAD
=======
        Raises
        ------
        TypeError
            If the access token isn't set

        Returns
        -------
        dict | requests.Response | Response

>>>>>>> 0157d0b2
        References
        ----------
        https://developer.twitter.com/en/docs/twitter-api/users/follows/api-reference/post-users-source_user_id-following
        """
        source_user_id = self._get_authenticating_user_id(user_auth=user_auth)
        route = f"/2/users/{source_user_id}/following"

        return self._make_request(
            "POST", route, json={"target_user_id": str(target_user_id)},
            user_auth=user_auth
        )

    def follow(
        self, target_user_id: int | str, *, user_auth: bool = True
    ) -> JSON | requests.Response | Response:
        """Alias for :meth:`Client.follow_user`

        .. deprecated:: 4.2
            Use :meth:`Client.follow_user` instead.
        """
        warnings.warn(
            "Client.follow is deprecated; use Client.follow_user instead.",
            DeprecationWarning
        )
        return self.follow_user(target_user_id, user_auth=user_auth)

    # Mutes

    def unmute(
        self, target_user_id: int | str, *, user_auth: bool = True
    ) -> JSON | requests.Response | Response:
        """Allows an authenticated user ID to unmute the target user.

        The request succeeds with no action when the user sends a request to a
        user they're not muting or have already unmuted.

        .. note::

            When using OAuth 2.0 Authorization Code Flow with PKCE with
            ``user_auth=False``, a request is made beforehand to Twitter's API
            to determine the authenticating user's ID. This is cached and only
            done once per :class:`Client` instance for each access token used.

        .. versionchanged:: 4.5
            Added ``user_auth`` parameter

        .. versionchanged:: 4.8
            Added support for using OAuth 2.0 Authorization Code Flow with PKCE

        .. versionchanged:: 4.8
            Changed to raise :class:`TypeError` when the access token isn't set

        Parameters
        ----------
        target_user_id
            The user ID of the user that you would like to unmute.
        user_auth
            Whether or not to use OAuth 1.0a User Context to authenticate

<<<<<<< HEAD
=======
        Raises
        ------
        TypeError
            If the access token isn't set

        Returns
        -------
        dict | requests.Response | Response

>>>>>>> 0157d0b2
        References
        ----------
        https://developer.twitter.com/en/docs/twitter-api/users/mutes/api-reference/delete-users-user_id-muting
        """
        source_user_id = self._get_authenticating_user_id(user_auth=user_auth)
        route = f"/2/users/{source_user_id}/muting/{target_user_id}"

        return self._make_request(
            "DELETE", route, user_auth=user_auth
        )

    def get_muted(
        self, *, user_auth: bool = True, **params: _ParamsMappingValueType
    ) -> JSON | requests.Response | Response:
        """get_muted( \
            *, expansions=None, max_results=None, pagination_token=None, \
            tweet_fields=None, user_fields=None, user_auth=True \
        )

        Returns a list of users who are muted by the authenticating user.

        .. note::

            When using OAuth 2.0 Authorization Code Flow with PKCE with
            ``user_auth=False``, a request is made beforehand to Twitter's API
            to determine the authenticating user's ID. This is cached and only
            done once per :class:`Client` instance for each access token used.

        .. versionadded:: 4.1

        .. versionchanged:: 4.5
            Added ``user_auth`` parameter

        .. versionchanged:: 4.8
            Added support for using OAuth 2.0 Authorization Code Flow with PKCE

        .. versionchanged:: 4.8
            Changed to raise :class:`TypeError` when the access token isn't set

        Parameters
        ----------
        expansions : list[str] | str | None
            :ref:`expansions_parameter`
        max_results : int | None
            The maximum number of results to be returned per page. This can be
            a number between 1 and 1000. By default, each page will return 100
            results.
        pagination_token : str | None
            Used to request the next page of results if all results weren't
            returned with the latest request, or to go back to the previous
            page of results.
        tweet_fields : list[str] | str | None
            :ref:`tweet_fields_parameter`
        user_fields : list[str] | str | None
            :ref:`user_fields_parameter`
        user_auth
            Whether or not to use OAuth 1.0a User Context to authenticate

<<<<<<< HEAD
=======
        Raises
        ------
        TypeError
            If the access token isn't set

        Returns
        -------
        dict | requests.Response | Response

>>>>>>> 0157d0b2
        References
        ----------
        https://developer.twitter.com/en/docs/twitter-api/users/mutes/api-reference/get-users-muting
        """
        id = self._get_authenticating_user_id(user_auth=user_auth)
        route = f"/2/users/{id}/muting"

        return self._make_request(
            "GET", route, params=params,
            endpoint_parameters=(
                "expansions", "max_results", "pagination_token",
                "tweet.fields", "user.fields"
            ), data_type=User, user_auth=user_auth
        )

    def mute(
        self, target_user_id: int | str, *, user_auth: bool = True
    ) -> JSON | requests.Response | Response:
        """Allows an authenticated user ID to mute the target user.

        .. note::

            When using OAuth 2.0 Authorization Code Flow with PKCE with
            ``user_auth=False``, a request is made beforehand to Twitter's API
            to determine the authenticating user's ID. This is cached and only
            done once per :class:`Client` instance for each access token used.

        .. versionchanged:: 4.5
            Added ``user_auth`` parameter

        .. versionchanged:: 4.8
            Added support for using OAuth 2.0 Authorization Code Flow with PKCE

        .. versionchanged:: 4.8
            Changed to raise :class:`TypeError` when the access token isn't set

        Parameters
        ----------
        target_user_id
            The user ID of the user that you would like to mute.
        user_auth
            Whether or not to use OAuth 1.0a User Context to authenticate

<<<<<<< HEAD
=======
        Raises
        ------
        TypeError
            If the access token isn't set

        Returns
        -------
        dict | requests.Response | Response

>>>>>>> 0157d0b2
        References
        ----------
        https://developer.twitter.com/en/docs/twitter-api/users/mutes/api-reference/post-users-user_id-muting
        """
        id = self._get_authenticating_user_id(user_auth=user_auth)
        route = f"/2/users/{id}/muting"

        return self._make_request(
            "POST", route, json={"target_user_id": str(target_user_id)},
            user_auth=user_auth
        )

    # User lookup

    def get_user(
        self, *, id: int | str | None = None, username: str | None = None,
        user_auth: bool = False, **params: _ParamsMappingValueType
    ) -> JSON | requests.Response | Response:
        """get_user(*, id=None, username=None, expansions=None, \
                    tweet_fields=None, user_fields=None, user_auth=False)

        Returns a variety of information about a single user specified by the
        requested ID or username.

        Parameters
        ----------
        id : int | str | None
            The ID of the user to lookup.
        username : str | None
            The Twitter username (handle) of the user.
        expansions : list[str] | str | None
            :ref:`expansions_parameter`
        tweet_fields : list[str] | str | None
            :ref:`tweet_fields_parameter`
        user_fields : list[str] | str | None
            :ref:`user_fields_parameter`
        user_auth
            Whether or not to use OAuth 1.0a User Context to authenticate

        Raises
        ------
        TypeError
            If ID and username are not passed or both are passed

        References
        ----------
        https://developer.twitter.com/en/docs/twitter-api/users/lookup/api-reference/get-users-id
        https://developer.twitter.com/en/docs/twitter-api/users/lookup/api-reference/get-users-by-username-username
        """
        if id is not None and username is not None:
            raise TypeError("Expected ID or username, not both")

        route = "/2/users"

        if id is not None:
            route += f"/{id}"
        elif username is not None:
            route += f"/by/username/{username}"
        else:
            raise TypeError("ID or username is required")

        return self._make_request(
            "GET", route, params=params,
            endpoint_parameters=("expansions", "tweet.fields", "user.fields"),
            data_type=User, user_auth=user_auth
        )

    def get_users(
        self, *, ids: list[int | str] | str | None = None,
        usernames: list[str] | str | None = None, user_auth: bool = False,
        **params: _ParamsMappingValueType
    ) -> JSON | requests.Response | Response:
        """get_users(*, ids=None, usernames=None, expansions=None, \
                     tweet_fields=None, user_fields=None, user_auth=False)

        Returns a variety of information about one or more users specified by
        the requested IDs or usernames.

        Parameters
        ----------
        ids : list[int | str] | str | None
            A comma separated list of user IDs. Up to 100 are allowed in a
            single request. Make sure to not include a space between commas and
            fields.
        usernames : list[str] | str | None
            A comma separated list of Twitter usernames (handles). Up to 100
            are allowed in a single request. Make sure to not include a space
            between commas and fields.
        expansions : list[str] | str | None
            :ref:`expansions_parameter`
        tweet_fields : list[str] | str | None
            :ref:`tweet_fields_parameter`
        user_fields : list[str] | str | None
            :ref:`user_fields_parameter`
        user_auth
            Whether or not to use OAuth 1.0a User Context to authenticate

        Raises
        ------
        TypeError
            If IDs and usernames are not passed or both are passed

        References
        ----------
        https://developer.twitter.com/en/docs/twitter-api/users/lookup/api-reference/get-users
        https://developer.twitter.com/en/docs/twitter-api/users/lookup/api-reference/get-users-by
        """
        if ids is not None and usernames is not None:
            raise TypeError("Expected IDs or usernames, not both")

        route = "/2/users"

        if ids is not None:
            params["ids"] = ids
        elif usernames is not None:
            route += "/by"
            params["usernames"] = usernames
        else:
            raise TypeError("IDs or usernames are required")

        return self._make_request(
            "GET", route, params=params,
            endpoint_parameters=(
                "ids", "usernames", "expansions", "tweet.fields", "user.fields"
            ), data_type=User, user_auth=user_auth
        )

    def get_me(
        self, *, user_auth: bool = True, **params: _ParamsMappingValueType
    ) -> JSON | requests.Response | Response:
        """get_me(*, expansions=None, tweet_fields=None, user_fields=None, \
                  user_auth=True)

        Returns information about an authorized user.

        .. versionadded:: 4.5

        Parameters
        ----------
        expansions : list[str] | str | None
            :ref:`expansions_parameter`
        tweet_fields : list[str] | str | None
            :ref:`tweet_fields_parameter`
        user_fields : list[str] | str | None
            :ref:`user_fields_parameter`
        user_auth
            Whether or not to use OAuth 1.0a User Context to authenticate

        References
        ----------
        https://developer.twitter.com/en/docs/twitter-api/users/lookup/api-reference/get-users-me
        """
        return self._make_request(
            "GET", f"/2/users/me", params=params,
            endpoint_parameters=("expansions", "tweet.fields", "user.fields"),
            data_type=User, user_auth=user_auth
        )

    # Search Spaces

    def search_spaces(
        self, query: str, **params: _ParamsMappingValueType
    ) -> JSON | requests.Response | Response:
        """search_spaces(query, *, expansions=None, max_results=None, \
                         space_fields=None, state=None, user_fields=None)

        Return live or scheduled Spaces matching your specified search terms

        .. versionadded:: 4.1

        .. versionchanged:: 4.2
            ``state`` is now an optional parameter.

        Parameters
        ----------
        query
            Your search term. This can be any text (including mentions and
            Hashtags) present in the title of the Space.
        expansions : list[str] | str | None
            :ref:`expansions_parameter`
        max_results : int | None
            The maximum number of results to return in this request. Specify a
            value between 1 and 100.
        space_fields : list[str] | str | None
            :ref:`space_fields_parameter`
        state : str | None
            Determines the type of results to return. This endpoint returns all
            Spaces by default. Use ``live`` to only return live Spaces or
            ``scheduled`` to only return upcoming Spaces.
        user_fields : list[str] | str | None
            :ref:`user_fields_parameter`

        References
        ----------
        https://developer.twitter.com/en/docs/twitter-api/spaces/search/api-reference/get-spaces-search
        """
        params["query"] = query
        return self._make_request(
            "GET", "/2/spaces/search", params=params,
            endpoint_parameters=(
                "query", "expansions", "max_results", "space.fields", "state",
                "user.fields"
            ), data_type=Space
        )

    # Spaces lookup

    def get_spaces(
        self, *, ids: list[str] | str | None = None,
        user_ids: list[int | str] | str | None = None,
        **params: _ParamsMappingValueType
    ) -> JSON | requests.Response | Response:
        """get_spaces(*, ids=None, user_ids=None, expansions=None, \
                      space_fields=None, user_fields=None)

        Returns details about multiple live or scheduled Spaces (created by the
        specified user IDs if specified). Up to 100 comma-separated Space or
        user IDs can be looked up using this endpoint.

        .. versionadded:: 4.1

        Parameters
        ----------
        ids : list[str] | str | None
            A comma separated list of Spaces (up to 100).
        user_ids : list[int | str] | str | None
            A comma separated list of user IDs (up to 100).
        expansions : list[str] | str | None
            :ref:`expansions_parameter`
        space_fields : list[str] | str | None
            :ref:`space_fields_parameter`
        user_fields : list[str] | str | None
            :ref:`user_fields_parameter`

        Raises
        ------
        TypeError
            If IDs and user IDs are not passed or both are passed

        References
        ----------
        https://developer.twitter.com/en/docs/twitter-api/spaces/lookup/api-reference/get-spaces
        https://developer.twitter.com/en/docs/twitter-api/spaces/lookup/api-reference/get-spaces-by-creator-ids
        """
        if ids is not None and user_ids is not None:
            raise TypeError("Expected IDs or user IDs, not both")

        route = "/2/spaces"

        if ids is not None:
            params["ids"] = ids
        elif user_ids is not None:
            route += "/by/creator_ids"
            params["user_ids"] = user_ids
        else:
            raise TypeError("IDs or user IDs are required")

        return self._make_request(
            "GET", route, params=params,
            endpoint_parameters=(
                "ids", "user_ids", "expansions", "space.fields", "user.fields"
            ), data_type=Space
        )

    def get_space(
        self, id: list[str] | str, **params: _ParamsMappingValueType
    ) -> JSON | requests.Response | Response:
        """get_space(id, *, expansions=None, space_fields=None, \
                     user_fields=None)

        Returns a variety of information about a single Space specified by the
        requested ID.

        .. versionadded:: 4.1

        Parameters
        ----------
        id
            Unique identifier of the Space to request.
        expansions : list[str] | str | None
            :ref:`expansions_parameter`
        space_fields : list[str] | str | None
            :ref:`space_fields_parameter`
        user_fields : list[str] | str | None
            :ref:`user_fields_parameter`

        References
        ----------
        https://developer.twitter.com/en/docs/twitter-api/spaces/lookup/api-reference/get-spaces-id
        """
        return self._make_request(
            "GET", f"/2/spaces/{id}", params=params,
            endpoint_parameters=(
                "expansions", "space.fields", "user.fields"
            ), data_type=Space
        )

    def get_space_buyers(
        self, id: str, **params: _ParamsMappingValueType
    ) -> JSON | requests.Response | Response:
        """get_space_buyers( \
            id, *, expansions=None, media_fields=None, place_fields=None, \
            poll_fields=None, tweet_fields=None, user_fields=None \
        )

        Returns a list of user who purchased a ticket to the requested Space.
        You must authenticate the request using the Access Token of the creator
        of the requested Space.

        .. versionadded:: 4.4

        Parameters
        ----------
        id
            Unique identifier of the Space for which you want to request
            Tweets.
        expansions : list[str] | str | None
            :ref:`expansions_parameter`
        media_fields : list[str] | str | None
            :ref:`media_fields_parameter`
        place_fields : list[str] | str | None
            :ref:`place_fields_parameter`
        poll_fields : list[str] | str | None
            :ref:`poll_fields_parameter`
        tweet_fields : list[str] | str | None
            :ref:`tweet_fields_parameter`
        user_fields : list[str] | str | None
            :ref:`user_fields_parameter`

        References
        ----------
        https://developer.twitter.com/en/docs/twitter-api/spaces/lookup/api-reference/get-spaces-id-buyers
        """
        return self._make_request(
            "GET", f"/2/spaces/{id}/buyers", params=params,
            endpoint_parameters=(
                "expansions", "media.fields", "place.fields", "poll.fields",
                "tweet.fields", "user.fields"
            ), data_type=User
        )

    def get_space_tweets(
        self, id: str, **params: _ParamsMappingValueType
    ) -> JSON | requests.Response | Response:
        """get_space_tweets( \
            id, *, expansions=None, media_fields=None, place_fields=None, \
            poll_fields=None, tweet_fields=None, user_fields=None \
        )

        Returns Tweets shared in the requested Spaces.

        .. versionadded:: 4.6

        Parameters
        ----------
        id
            Unique identifier of the Space containing the Tweets you'd like to
            access.
        expansions : list[str] | str | None
            :ref:`expansions_parameter`
        media_fields : list[str] | str | None
            :ref:`media_fields_parameter`
        place_fields : list[str] | str | None
            :ref:`place_fields_parameter`
        poll_fields : list[str] | str | None
            :ref:`poll_fields_parameter`
        tweet_fields : list[str] | str | None
            :ref:`tweet_fields_parameter`
        user_fields : list[str] | str | None
            :ref:`user_fields_parameter`

        References
        ----------
        https://developer.twitter.com/en/docs/twitter-api/spaces/lookup/api-reference/get-spaces-id-tweets
        """
        return self._make_request(
            "GET", f"/2/spaces/{id}/tweets", params=params,
            endpoint_parameters=(
                "expansions", "media.fields", "place.fields", "poll.fields",
                "tweet.fields", "user.fields"
            ), data_type=Tweet
        )

    # List Tweets lookup

    def get_list_tweets(
        self, id: list[str] | str, *, user_auth: bool = False,
        **params: _ParamsMappingValueType
    ) -> JSON | requests.Response | Response:
        """get_list_tweets( \
            id, *, expansions=None, max_results=None, pagination_token=None, \
            tweet_fields=None, user_fields=None, user_auth=False \
        )

        Returns a list of Tweets from the specified List.

        .. versionadded:: 4.4

        Parameters
        ----------
        id
            The ID of the List whose Tweets you would like to retrieve.
        expansions : list[str] | str | None
            :ref:`expansions_parameter`
        max_results : int | None
            The maximum number of results to be returned per page. This can be
            a number between 1 and 100. By default, each page will return 100
            results.
        pagination_token : str | None
            Used to request the next page of results if all results weren't
            returned with the latest request, or to go back to the previous
            page of results. To return the next page, pass the next_token
            returned in your previous response. To go back one page, pass the
            previous_token returned in your previous response.
        tweet_fields : list[str] | str | None
            :ref:`tweet_fields_parameter`
        user_fields : list[str] | str | None
            :ref:`user_fields_parameter`
        user_auth
            Whether or not to use OAuth 1.0a User Context to authenticate

        References
        ----------
        https://developer.twitter.com/en/docs/twitter-api/lists/list-tweets/api-reference/get-lists-id-tweets
        """
        return self._make_request(
            "GET", f"/2/lists/{id}/tweets", params=params,
            endpoint_parameters=(
                "expansions", "max_results", "pagination_token",
                "tweet.fields", "user.fields"
            ), data_type=Tweet, user_auth=user_auth
        )

    # List follows

    def unfollow_list(
        self, list_id: int | str, *, user_auth: bool = True
    ) -> JSON | requests.Response | Response:
        """Enables the authenticated user to unfollow a List.

        .. note::

            When using OAuth 2.0 Authorization Code Flow with PKCE with
            ``user_auth=False``, a request is made beforehand to Twitter's API
            to determine the authenticating user's ID. This is cached and only
            done once per :class:`Client` instance for each access token used.

        .. versionadded:: 4.2

        .. versionchanged:: 4.5
            Added ``user_auth`` parameter

        .. versionchanged:: 4.8
            Added support for using OAuth 2.0 Authorization Code Flow with PKCE

        .. versionchanged:: 4.8
            Changed to raise :class:`TypeError` when the access token isn't set

        Parameters
        ----------
        list_id
            The ID of the List that you would like the user to unfollow.
        user_auth
            Whether or not to use OAuth 1.0a User Context to authenticate

<<<<<<< HEAD
=======
        Raises
        ------
        TypeError
            If the access token isn't set

        Returns
        -------
        dict | requests.Response | Response

>>>>>>> 0157d0b2
        References
        ----------
        https://developer.twitter.com/en/docs/twitter-api/lists/list-follows/api-reference/delete-users-id-followed-lists-list_id
        """
        id = self._get_authenticating_user_id(user_auth=user_auth)
        route = f"/2/users/{id}/followed_lists/{list_id}"

        return self._make_request(
            "DELETE", route, user_auth=user_auth
        )

    def get_list_followers(
        self, id: list[str] | str, *, user_auth: bool = False,
        **params: _ParamsMappingValueType
    ) -> JSON | requests.Response | Response:
        """get_list_followers( \
            id, *, expansions=None, max_results=None, pagination_token=None, \
            tweet_fields=None, user_fields=None, user_auth=False \
        )

        Returns a list of users who are followers of the specified List.

        .. versionadded:: 4.4

        Parameters
        ----------
        id
            The ID of the List whose followers you would like to retrieve.
        expansions : list[str] | str | None
            :ref:`expansions_parameter`
        max_results : int | None
            The maximum number of results to be returned per page. This can be
            a number between 1 and 100. By default, each page will return 100
            results.
        pagination_token : str | None
            Used to request the next page of results if all results weren't
            returned with the latest request, or to go back to the previous
            page of results. To return the next page, pass the next_token
            returned in your previous response. To go back one page, pass the
            previous_token returned in your previous response.
        tweet_fields : list[str] | str | None
            :ref:`tweet_fields_parameter`
        user_fields : list[str] | str | None
            :ref:`user_fields_parameter`
        user_auth
            Whether or not to use OAuth 1.0a User Context to authenticate

        References
        ----------
        https://developer.twitter.com/en/docs/twitter-api/lists/list-follows/api-reference/get-lists-id-followers
        """
        return self._make_request(
            "GET", f"/2/lists/{id}/followers", params=params,
            endpoint_parameters=(
                "expansions", "max_results", "pagination_token",
                "tweet.fields", "user.fields"
            ), data_type=User, user_auth=user_auth
        )

    def get_followed_lists(
        self, id: list[str] | str, *, user_auth: bool = False,
        **params: _ParamsMappingValueType
    ) -> JSON | requests.Response | Response:
        """get_followed_lists( \
            id, *, expansions=None, list_fields=None, max_results=None, \
            pagination_token=None, user_fields=None, user_auth=False \
        )

        Returns all Lists a specified user follows.

        .. versionadded:: 4.4

        Parameters
        ----------
        id
            The user ID whose followed Lists you would like to retrieve.
        expansions : list[str] | str | None
            :ref:`expansions_parameter`
        list_fields : list[str] | str | None
            :ref:`list_fields_parameter`
        max_results : int | None
            The maximum number of results to be returned per page. This can be
            a number between 1 and 100. By default, each page will return 100
            results.
        pagination_token : str | None
            Used to request the next page of results if all results weren't
            returned with the latest request, or to go back to the previous
            page of results. To return the next page, pass the next_token
            returned in your previous response. To go back one page, pass the
            previous_token returned in your previous response.
        user_fields : list[str] | str | None
            :ref:`user_fields_parameter`
        user_auth
            Whether or not to use OAuth 1.0a User Context to authenticate

        References
        ----------
        https://developer.twitter.com/en/docs/twitter-api/lists/list-follows/api-reference/get-users-id-followed_lists
        """
        return self._make_request(
            "GET", f"/2/users/{id}/followed_lists", params=params,
            endpoint_parameters=(
                "expansions", "list.fields", "max_results", "pagination_token",
                "user.fields"
            ), data_type=List, user_auth=user_auth
        )

    def follow_list(
        self, list_id: int | str, *, user_auth: bool = True
    ) -> JSON | requests.Response | Response:
        """Enables the authenticated user to follow a List.

        .. note::

            When using OAuth 2.0 Authorization Code Flow with PKCE with
            ``user_auth=False``, a request is made beforehand to Twitter's API
            to determine the authenticating user's ID. This is cached and only
            done once per :class:`Client` instance for each access token used.

        .. versionadded:: 4.2

        .. versionchanged:: 4.5
            Added ``user_auth`` parameter

        .. versionchanged:: 4.8
            Added support for using OAuth 2.0 Authorization Code Flow with PKCE

        .. versionchanged:: 4.8
            Changed to raise :class:`TypeError` when the access token isn't set

        Parameters
        ----------
        list_id
            The ID of the List that you would like the user to follow.
        user_auth
            Whether or not to use OAuth 1.0a User Context to authenticate

<<<<<<< HEAD
=======
        Raises
        ------
        TypeError
            If the access token isn't set

        Returns
        -------
        dict | requests.Response | Response

>>>>>>> 0157d0b2
        References
        ----------
        https://developer.twitter.com/en/docs/twitter-api/lists/list-follows/api-reference/post-users-id-followed-lists
        """
        id = self._get_authenticating_user_id(user_auth=user_auth)
        route = f"/2/users/{id}/followed_lists"

        return self._make_request(
            "POST", route, json={"list_id": str(list_id)}, user_auth=user_auth
        )

    # List lookup

    def get_list(
        self, id: list[str] | str, *, user_auth: bool = False,
        **params: _ParamsMappingValueType
    ) -> JSON | requests.Response | Response:
        """get_list(id, *, expansions=None, list_fields=None, \
                    user_fields=None, user_auth=False)

        Returns the details of a specified List.

        .. versionadded:: 4.4

        Parameters
        ----------
        id
            The ID of the List to lookup.
        expansions : list[str] | str | None
            :ref:`expansions_parameter`
        list_fields : list[str] | str | None
            :ref:`list_fields_parameter`
        user_fields : list[str] | str | None
            :ref:`user_fields_parameter`
        user_auth
            Whether or not to use OAuth 1.0a User Context to authenticate

        References
        ----------
        https://developer.twitter.com/en/docs/twitter-api/lists/list-lookup/api-reference/get-lists-id
        """
        return self._make_request(
            "GET", f"/2/lists/{id}", params=params,
            endpoint_parameters=(
                "expansions", "list.fields", "user.fields"
            ), data_type=List, user_auth=user_auth
        )

    def get_owned_lists(
        self, id: list[str] | str, *, user_auth: bool = False,
        **params: _ParamsMappingValueType
    ) -> JSON | requests.Response | Response:
        """get_owned_lists( \
            id, *, expansions=None, list_fields=None, max_results=None, \
            pagination_token=None, user_fields=None, user_auth=False \
        )

        Returns all Lists owned by the specified user.

        .. versionadded:: 4.4

        Parameters
        ----------
        id
            The user ID whose owned Lists you would like to retrieve.
        expansions : list[str] | str | None
            :ref:`expansions_parameter`
        list_fields : list[str] | str | None
            :ref:`list_fields_parameter`
        max_results : int | None
            The maximum number of results to be returned per page. This can be
            a number between 1 and 100. By default, each page will return 100
            results.
        pagination_token : str | None
            Used to request the next page of results if all results weren't
            returned with the latest request, or to go back to the previous
            page of results. To return the next page, pass the next_token
            returned in your previous response. To go back one page, pass the
            previous_token returned in your previous response.
        user_fields : list[str] | str | None
            :ref:`user_fields_parameter`
        user_auth
            Whether or not to use OAuth 1.0a User Context to authenticate

        References
        ----------
        https://developer.twitter.com/en/docs/twitter-api/lists/list-lookup/api-reference/get-users-id-owned_lists
        """
        return self._make_request(
            "GET", f"/2/users/{id}/owned_lists", params=params,
            endpoint_parameters=(
                "expansions", "list.fields", "max_results", "pagination_token",
                "user.fields"
            ), data_type=List, user_auth=user_auth
        )

    # List members

    def remove_list_member(
        self, id: int | str, user_id: int | str, *, user_auth: bool = True
    ) -> JSON | requests.Response | Response:
        """Enables the authenticated user to remove a member from a List they
        own.

        .. versionadded:: 4.2

        .. versionchanged:: 4.5
            Added ``user_auth`` parameter

        Parameters
        ----------
        id
            The ID of the List you are removing a member from.
        user_id
            The ID of the user you wish to remove as a member of the List.
        user_auth
            Whether or not to use OAuth 1.0a User Context to authenticate

        References
        ----------
        https://developer.twitter.com/en/docs/twitter-api/lists/list-members/api-reference/delete-lists-id-members-user_id
        """

        return self._make_request(
            "DELETE", f"/2/lists/{id}/members/{user_id}", user_auth=user_auth
        )

    def get_list_members(
        self, id: list[str] | str, *, user_auth: bool = False,
        **params: _ParamsMappingValueType
    ) -> JSON | requests.Response | Response:
        """get_list_members( \
            id, *, expansions=None, max_results=None, pagination_token=None, \
            tweet_fields=None, user_fields=None, user_auth=False \
        )

        Returns a list of users who are members of the specified List.

        .. versionadded:: 4.4

        Parameters
        ----------
        id
            The ID of the List whose members you would like to retrieve.
        expansions : list[str] | str | None
            :ref:`expansions_parameter`
        max_results : int | None
            The maximum number of results to be returned per page. This can be
            a number between 1 and 100. By default, each page will return 100
            results.
        pagination_token : str | None
            Used to request the next page of results if all results weren't
            returned with the latest request, or to go back to the previous
            page of results. To return the next page, pass the next_token
            returned in your previous response. To go back one page, pass the
            previous_token returned in your previous response.
        tweet_fields : list[str] | str | None
            :ref:`tweet_fields_parameter`
        user_fields : list[str] | str | None
            :ref:`user_fields_parameter`
        user_auth
            Whether or not to use OAuth 1.0a User Context to authenticate

        References
        ----------
        https://developer.twitter.com/en/docs/twitter-api/lists/list-members/api-reference/get-lists-id-members
        """
        return self._make_request(
            "GET", f"/2/lists/{id}/members", params=params,
            endpoint_parameters=(
                "expansions", "max_results", "pagination_token",
                "tweet.fields", "user.fields"
            ), data_type=User, user_auth=user_auth
        )

    def get_list_memberships(
        self, id: list[str] | str, *, user_auth: bool = False,
        **params: _ParamsMappingValueType
    ) -> JSON | requests.Response | Response:
        """get_list_memberships( \
            id, *, expansions=None, list_fields=None, max_results=None, \
            pagination_token=None, user_fields=None, user_auth=False \
        )

        Returns all Lists a specified user is a member of.

        .. versionadded:: 4.4

        Parameters
        ----------
        id
            The user ID whose List memberships you would like to retrieve.
        expansions : list[str] | str | None
            :ref:`expansions_parameter`
        list_fields : list[str] | str | None
            :ref:`list_fields_parameter`
        max_results : int | None
            The maximum number of results to be returned per page. This can be
            a number between 1 and 100. By default, each page will return 100
            results.
        pagination_token : str | None
            Used to request the next page of results if all results weren't
            returned with the latest request, or to go back to the previous
            page of results. To return the next page, pass the next_token
            returned in your previous response. To go back one page, pass the
            previous_token returned in your previous response.
        user_fields : list[str] | str | None
            :ref:`user_fields_parameter`
        user_auth
            Whether or not to use OAuth 1.0a User Context to authenticate

        References
        ----------
        https://developer.twitter.com/en/docs/twitter-api/lists/list-members/api-reference/get-users-id-list_memberships
        """
        return self._make_request(
            "GET", f"/2/users/{id}/list_memberships", params=params,
            endpoint_parameters=(
                "expansions", "list.fields", "max_results", "pagination_token",
                "user.fields"
            ), data_type=List, user_auth=user_auth
        )

    def add_list_member(
        self, id: int | str, user_id: int | str, *, user_auth: bool = True
    ) -> JSON | requests.Response | Response:
        """Enables the authenticated user to add a member to a List they own.

        .. versionadded:: 4.2

        .. versionchanged:: 4.5
            Added ``user_auth`` parameter

        Parameters
        ----------
        id
            The ID of the List you are adding a member to.
        user_id
            The ID of the user you wish to add as a member of the List.
        user_auth
            Whether or not to use OAuth 1.0a User Context to authenticate

        References
        ----------
        https://developer.twitter.com/en/docs/twitter-api/lists/list-members/api-reference/post-lists-id-members
        """
        return self._make_request(
            "POST", f"/2/lists/{id}/members", json={"user_id": str(user_id)},
            user_auth=user_auth
        )

    # Manage Lists

    def delete_list(
        self, id: int | str, *, user_auth: bool = True
    ) -> JSON | requests.Response | Response:
        """Enables the authenticated user to delete a List that they own.

        .. versionadded:: 4.2

        .. versionchanged:: 4.5
            Added ``user_auth`` parameter

        Parameters
        ----------
        id
            The ID of the List to be deleted.
        user_auth
            Whether or not to use OAuth 1.0a User Context to authenticate

        References
        ----------
        https://developer.twitter.com/en/docs/twitter-api/lists/manage-lists/api-reference/delete-lists-id
        """

        return self._make_request(
            "DELETE", f"/2/lists/{id}", user_auth=user_auth
        )

    def update_list(
        self, id: int | str, *, description: str | None = None,
        name: str | None = None, private: bool | None = None,
        user_auth: bool = True
    ) -> JSON | requests.Response | Response:
        """Enables the authenticated user to update the meta data of a
        specified List that they own.

        .. versionadded:: 4.2

        .. versionchanged:: 4.5
            Added ``user_auth`` parameter

        Parameters
        ----------
        id
            The ID of the List to be updated.
        description : str | None
            Updates the description of the List.
        name : str | None
            Updates the name of the List.
        private : bool | None
            Determines whether the List should be private.
        user_auth
            Whether or not to use OAuth 1.0a User Context to authenticate

        References
        ----------
        https://developer.twitter.com/en/docs/twitter-api/lists/manage-lists/api-reference/put-lists-id
        """
        json: JSON = {}

        if description is not None:
            json["description"] = description

        if name is not None:
            json["name"] = name

        if private is not None:
            json["private"] = private

        return self._make_request(
            "PUT", f"/2/lists/{id}", json=json, user_auth=user_auth
        )

    def create_list(
        self, name: str, *, description: str | None = None,
        private: bool | None = None, user_auth: bool = True
    ) -> JSON | requests.Response | Response:
        """Enables the authenticated user to create a List.

        .. versionadded:: 4.2

        .. versionchanged:: 4.5
            Added ``user_auth`` parameter

        Parameters
        ----------
        name
            The name of the List you wish to create.
        description : str | None
            Description of the List.
        private : bool | None
            Determine whether the List should be private.
        user_auth
            Whether or not to use OAuth 1.0a User Context to authenticate

        References
        ----------
        https://developer.twitter.com/en/docs/twitter-api/lists/manage-lists/api-reference/post-lists
        """
        json: JSON = {"name": name}

        if description is not None:
            json["description"] = description

        if private is not None:
            json["private"] = private

        return self._make_request(
            "POST", f"/2/lists", json=json, user_auth=user_auth
        )

    # Pinned Lists

    def unpin_list(
        self, list_id: int | str, *, user_auth: bool = True
    ) -> JSON | requests.Response | Response:
        """Enables the authenticated user to unpin a List.

        .. note::

            When using OAuth 2.0 Authorization Code Flow with PKCE with
            ``user_auth=False``, a request is made beforehand to Twitter's API
            to determine the authenticating user's ID. This is cached and only
            done once per :class:`Client` instance for each access token used.

        .. versionadded:: 4.2

        .. versionchanged:: 4.5
            Added ``user_auth`` parameter

        .. versionchanged:: 4.8
            Added support for using OAuth 2.0 Authorization Code Flow with PKCE

        .. versionchanged:: 4.8
            Changed to raise :class:`TypeError` when the access token isn't set

        Parameters
        ----------
        list_id
            The ID of the List that you would like the user to unpin.
        user_auth
            Whether or not to use OAuth 1.0a User Context to authenticate

<<<<<<< HEAD
=======
        Raises
        ------
        TypeError
            If the access token isn't set

        Returns
        -------
        dict | requests.Response | Response

>>>>>>> 0157d0b2
        References
        ----------
        https://developer.twitter.com/en/docs/twitter-api/lists/pinned-lists/api-reference/delete-users-id-pinned-lists-list_id
        """
        id = self._get_authenticating_user_id(user_auth=user_auth)
        route = f"/2/users/{id}/pinned_lists/{list_id}"

        return self._make_request(
            "DELETE", route, user_auth=user_auth
        )

    def get_pinned_lists(
        self, *, user_auth: bool = True, **params: _ParamsMappingValueType
    ) -> JSON | requests.Response | Response:
        """get_pinned_lists(*, expansions=None, list_fields=None, \
                            user_fields=None, user_auth=True)

        Returns the Lists pinned by a specified user.

        .. note::

            When using OAuth 2.0 Authorization Code Flow with PKCE with
            ``user_auth=False``, a request is made beforehand to Twitter's API
            to determine the authenticating user's ID. This is cached and only
            done once per :class:`Client` instance for each access token used.

        .. versionadded:: 4.4

        .. versionchanged:: 4.5
            Added ``user_auth`` parameter

        .. versionchanged:: 4.8
            Added support for using OAuth 2.0 Authorization Code Flow with PKCE

        .. versionchanged:: 4.8
            Changed to raise :class:`TypeError` when the access token isn't set

        Parameters
        ----------
        expansions : list[str] | str | None
            :ref:`expansions_parameter`
        list_fields : list[str] | str | None
            :ref:`list_fields_parameter`
        user_fields : list[str] | str | None
            :ref:`user_fields_parameter`
        user_auth
            Whether or not to use OAuth 1.0a User Context to authenticate

<<<<<<< HEAD
=======
        Raises
        ------
        TypeError
            If the access token isn't set

        Returns
        -------
        dict | requests.Response | Response

>>>>>>> 0157d0b2
        References
        ----------
        https://developer.twitter.com/en/docs/twitter-api/lists/pinned-lists/api-reference/get-users-id-pinned_lists
        """
        id = self._get_authenticating_user_id(user_auth=user_auth)
        route = f"/2/users/{id}/pinned_lists"

        return self._make_request(
            "GET", route, params=params,
            endpoint_parameters=(
                "expansions", "list.fields", "user.fields"
            ), data_type=List, user_auth=user_auth
        )

    def pin_list(
        self, list_id: int | str, *, user_auth: bool = True
    ) -> JSON | requests.Response | Response:
        """Enables the authenticated user to pin a List.

        .. note::

            When using OAuth 2.0 Authorization Code Flow with PKCE with
            ``user_auth=False``, a request is made beforehand to Twitter's API
            to determine the authenticating user's ID. This is cached and only
            done once per :class:`Client` instance for each access token used.

        .. versionadded:: 4.2

        .. versionchanged:: 4.5
            Added ``user_auth`` parameter

        .. versionchanged:: 4.8
            Added support for using OAuth 2.0 Authorization Code Flow with PKCE

        .. versionchanged:: 4.8
            Changed to raise :class:`TypeError` when the access token isn't set

        Parameters
        ----------
        list_id
            The ID of the List that you would like the user to pin.
        user_auth
            Whether or not to use OAuth 1.0a User Context to authenticate

<<<<<<< HEAD
=======
        Raises
        ------
        TypeError
            If the access token isn't set

        Returns
        -------
        dict | requests.Response | Response

>>>>>>> 0157d0b2
        References
        ----------
        https://developer.twitter.com/en/docs/twitter-api/lists/pinned-lists/api-reference/post-users-id-pinned-lists
        """
        id = self._get_authenticating_user_id(user_auth=user_auth)
        route = f"/2/users/{id}/pinned_lists"

        return self._make_request(
            "POST", route, json={"list_id": str(list_id)}, user_auth=user_auth
        )

    # Batch Compliance

    def get_compliance_jobs(
        self, type: str, **params: _ParamsMappingValueType
    ) -> JSON | requests.Response | Response:
        """get_compliance_jobs(type, *, status=None)

        Returns a list of recent compliance jobs.

        .. versionadded:: 4.1

        Parameters
        ----------
        type
            Allows to filter by job type - either by tweets or user ID. Only
            one filter (tweets or users) can be specified per request.
        status : str | None
            Allows to filter by job status. Only one filter can be specified
            per request.
            Default: ``all``

        References
        ----------
        https://developer.twitter.com/en/docs/twitter-api/compliance/batch-compliance/api-reference/get-compliance-jobs
        """
        params["type"] = type
        return self._make_request(
            "GET", "/2/compliance/jobs", params=params,
            endpoint_parameters=("type", "status")
        )

    def get_compliance_job(
        self, id: int | str
    ) -> JSON | requests.Response | Response:
        """Get a single compliance job with the specified ID.

        .. versionadded:: 4.1

        Parameters
        ----------
        id
            The unique identifier for the compliance job you want to retrieve.

        References
        ----------
        https://developer.twitter.com/en/docs/twitter-api/compliance/batch-compliance/api-reference/get-compliance-jobs-id
        """
        return self._make_request(
            "GET", f"/2/compliance/jobs/{id}"
        )

    def create_compliance_job(
        self, type: str, *, name: str | None = None,
        resumable: bool | None = None
    ) -> JSON | requests.Response | Response:
        """Creates a new compliance job for Tweet IDs or user IDs.

        A compliance job will contain an ID and a destination URL. The
        destination URL represents the location that contains the list of IDs
        consumed by your app.

        You can run one batch job at a time.

        .. versionadded:: 4.1

        Parameters
        ----------
        type
            Specify whether you will be uploading tweet or user IDs. You can
            either specify tweets or users.
        name : str | None
            A name for this job, useful to identify multiple jobs using a label
            you define.
        resumable : bool | None
            Specifies whether to enable the upload URL with support for
            resumable uploads. If true, this endpoint will return a pre-signed
            URL with resumable uploads enabled.

        References
        ----------
        https://developer.twitter.com/en/docs/twitter-api/compliance/batch-compliance/api-reference/post-compliance-jobs
        """
        json: JSON = {"type": type}

        if name is not None:
            json["name"] = name

        if resumable is not None:
            json["resumable"] = resumable

        return self._make_request(
            "POST", "/2/compliance/jobs", json=json
        )<|MERGE_RESOLUTION|>--- conflicted
+++ resolved
@@ -366,18 +366,11 @@
         user_auth
             Whether or not to use OAuth 1.0a User Context to authenticate
 
-<<<<<<< HEAD
-=======
         Raises
         ------
         TypeError
             If the access token isn't set
 
-        Returns
-        -------
-        dict | requests.Response | Response
-
->>>>>>> 0157d0b2
         References
         ----------
         https://developer.twitter.com/en/docs/twitter-api/tweets/likes/api-reference/delete-users-id-likes-tweet_id
@@ -533,18 +526,11 @@
         user_auth
             Whether or not to use OAuth 1.0a User Context to authenticate
 
-<<<<<<< HEAD
-=======
         Raises
         ------
         TypeError
             If the access token isn't set
 
-        Returns
-        -------
-        dict | requests.Response | Response
-
->>>>>>> 0157d0b2
         References
         ----------
         https://developer.twitter.com/en/docs/twitter-api/tweets/likes/api-reference/post-users-id-likes
@@ -801,18 +787,11 @@
         user_auth
             Whether or not to use OAuth 1.0a User Context to authenticate
 
-<<<<<<< HEAD
-=======
         Raises
         ------
         TypeError
             If the access token isn't set
 
-        Returns
-        -------
-        dict | requests.Response | Response
-
->>>>>>> 0157d0b2
         References
         ----------
         https://developer.twitter.com/en/docs/twitter-api/tweets/retweets/api-reference/delete-users-id-retweets-tweet_id
@@ -909,18 +888,11 @@
         user_auth
             Whether or not to use OAuth 1.0a User Context to authenticate
 
-<<<<<<< HEAD
-=======
         Raises
         ------
         TypeError
             If the access token isn't set
 
-        Returns
-        -------
-        dict | requests.Response | Response
-
->>>>>>> 0157d0b2
         References
         ----------
         https://developer.twitter.com/en/docs/twitter-api/tweets/retweets/api-reference/post-users-id-retweets
@@ -1611,18 +1583,11 @@
         user_auth
             Whether or not to use OAuth 1.0a User Context to authenticate
 
-<<<<<<< HEAD
-=======
         Raises
         ------
         TypeError
             If the access token isn't set
 
-        Returns
-        -------
-        dict | requests.Response | Response
-
->>>>>>> 0157d0b2
         References
         ----------
         https://developer.twitter.com/en/docs/twitter-api/users/blocks/api-reference/delete-users-user_id-blocking
@@ -1679,18 +1644,11 @@
         user_auth
             Whether or not to use OAuth 1.0a User Context to authenticate
 
-<<<<<<< HEAD
-=======
         Raises
         ------
         TypeError
             If the access token isn't set
 
-        Returns
-        -------
-        dict | requests.Response | Response
-
->>>>>>> 0157d0b2
         References
         ----------
         https://developer.twitter.com/en/docs/twitter-api/users/blocks/api-reference/get-users-blocking
@@ -1734,18 +1692,11 @@
         user_auth
             Whether or not to use OAuth 1.0a User Context to authenticate
 
-<<<<<<< HEAD
-=======
         Raises
         ------
         TypeError
             If the access token isn't set
 
-        Returns
-        -------
-        dict | requests.Response | Response
-
->>>>>>> 0157d0b2
         References
         ----------
         https://developer.twitter.com/en/docs/twitter-api/users/blocks/api-reference/post-users-user_id-blocking
@@ -1794,18 +1745,11 @@
         user_auth
             Whether or not to use OAuth 1.0a User Context to authenticate
 
-<<<<<<< HEAD
-=======
         Raises
         ------
         TypeError
             If the access token isn't set
 
-        Returns
-        -------
-        dict | requests.Response | Response
-
->>>>>>> 0157d0b2
         References
         ----------
         https://developer.twitter.com/en/docs/twitter-api/users/follows/api-reference/delete-users-source_id-following
@@ -1962,18 +1906,11 @@
         user_auth
             Whether or not to use OAuth 1.0a User Context to authenticate
 
-<<<<<<< HEAD
-=======
         Raises
         ------
         TypeError
             If the access token isn't set
 
-        Returns
-        -------
-        dict | requests.Response | Response
-
->>>>>>> 0157d0b2
         References
         ----------
         https://developer.twitter.com/en/docs/twitter-api/users/follows/api-reference/post-users-source_user_id-following
@@ -2033,18 +1970,11 @@
         user_auth
             Whether or not to use OAuth 1.0a User Context to authenticate
 
-<<<<<<< HEAD
-=======
         Raises
         ------
         TypeError
             If the access token isn't set
 
-        Returns
-        -------
-        dict | requests.Response | Response
-
->>>>>>> 0157d0b2
         References
         ----------
         https://developer.twitter.com/en/docs/twitter-api/users/mutes/api-reference/delete-users-user_id-muting
@@ -2103,18 +2033,11 @@
         user_auth
             Whether or not to use OAuth 1.0a User Context to authenticate
 
-<<<<<<< HEAD
-=======
         Raises
         ------
         TypeError
             If the access token isn't set
 
-        Returns
-        -------
-        dict | requests.Response | Response
-
->>>>>>> 0157d0b2
         References
         ----------
         https://developer.twitter.com/en/docs/twitter-api/users/mutes/api-reference/get-users-muting
@@ -2158,18 +2081,11 @@
         user_auth
             Whether or not to use OAuth 1.0a User Context to authenticate
 
-<<<<<<< HEAD
-=======
         Raises
         ------
         TypeError
             If the access token isn't set
 
-        Returns
-        -------
-        dict | requests.Response | Response
-
->>>>>>> 0157d0b2
         References
         ----------
         https://developer.twitter.com/en/docs/twitter-api/users/mutes/api-reference/post-users-user_id-muting
@@ -2635,18 +2551,11 @@
         user_auth
             Whether or not to use OAuth 1.0a User Context to authenticate
 
-<<<<<<< HEAD
-=======
         Raises
         ------
         TypeError
             If the access token isn't set
 
-        Returns
-        -------
-        dict | requests.Response | Response
-
->>>>>>> 0157d0b2
         References
         ----------
         https://developer.twitter.com/en/docs/twitter-api/lists/list-follows/api-reference/delete-users-id-followed-lists-list_id
@@ -2784,18 +2693,11 @@
         user_auth
             Whether or not to use OAuth 1.0a User Context to authenticate
 
-<<<<<<< HEAD
-=======
         Raises
         ------
         TypeError
             If the access token isn't set
 
-        Returns
-        -------
-        dict | requests.Response | Response
-
->>>>>>> 0157d0b2
         References
         ----------
         https://developer.twitter.com/en/docs/twitter-api/lists/list-follows/api-reference/post-users-id-followed-lists
@@ -3190,18 +3092,11 @@
         user_auth
             Whether or not to use OAuth 1.0a User Context to authenticate
 
-<<<<<<< HEAD
-=======
         Raises
         ------
         TypeError
             If the access token isn't set
 
-        Returns
-        -------
-        dict | requests.Response | Response
-
->>>>>>> 0157d0b2
         References
         ----------
         https://developer.twitter.com/en/docs/twitter-api/lists/pinned-lists/api-reference/delete-users-id-pinned-lists-list_id
@@ -3250,18 +3145,11 @@
         user_auth
             Whether or not to use OAuth 1.0a User Context to authenticate
 
-<<<<<<< HEAD
-=======
         Raises
         ------
         TypeError
             If the access token isn't set
 
-        Returns
-        -------
-        dict | requests.Response | Response
-
->>>>>>> 0157d0b2
         References
         ----------
         https://developer.twitter.com/en/docs/twitter-api/lists/pinned-lists/api-reference/get-users-id-pinned_lists
@@ -3306,18 +3194,11 @@
         user_auth
             Whether or not to use OAuth 1.0a User Context to authenticate
 
-<<<<<<< HEAD
-=======
         Raises
         ------
         TypeError
             If the access token isn't set
 
-        Returns
-        -------
-        dict | requests.Response | Response
-
->>>>>>> 0157d0b2
         References
         ----------
         https://developer.twitter.com/en/docs/twitter-api/lists/pinned-lists/api-reference/post-users-id-pinned-lists
